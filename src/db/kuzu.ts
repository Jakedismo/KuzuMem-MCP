--- conflicted
+++ resolved
@@ -54,7 +54,7 @@
   private static initializationLock = new Mutex(); // Lock for initializing a specific dbPath
   // Use a map to store promise for initialization to prevent concurrent init for the same dbPath
   private static initializationPromises = new Map<string, Promise<void>>();
-  
+
   // Connection health tracking
   private connectionCreatedAt: Date | null = null;
   private lastValidationTime: Date | null = null;
@@ -150,7 +150,7 @@
     const dbName = path.basename(dbPath);
     const lockFileName = `${dbName}.lock`;
     const lockFilePath = path.join(dbDir, lockFileName);
-    
+
     try {
       const stats = fs.statSync(lockFilePath);
       const age = Date.now() - stats.mtimeMs;
@@ -167,7 +167,7 @@
   private async cleanupStaleLock(lockFilePath: string, age: number): Promise<boolean> {
     // Only clean up locks older than 5 minutes
     const STALE_LOCK_THRESHOLD = 5 * 60 * 1000;
-    
+
     if (age > STALE_LOCK_THRESHOLD) {
       try {
         await fs.promises.unlink(lockFilePath);
@@ -338,7 +338,7 @@
    * @private
    */
   private async _performInitialization(
-    reportProgress: (message: string, percent?: number) => Promise<void>
+    reportProgress: (message: string, percent?: number) => Promise<void>,
   ): Promise<void> {
     let permissionCheckFailed = false;
     const dbDir = path.dirname(this.dbPath);
@@ -350,7 +350,7 @@
         `Lock file detected at ${lockFileCheck.path} (age: ${Math.round(lockFileCheck.age / 1000)}s)`,
       );
       await reportProgress(`Checking for stale database locks...`, 15);
-      
+
       const cleaned = await this.cleanupStaleLock(lockFileCheck.path, lockFileCheck.age);
       if (cleaned) {
         await reportProgress(`Cleaned up stale lock file`, 20);
@@ -423,10 +423,6 @@
               additionalInfo = ` Found lock file at '${lockFileCheck.path}'.`;
             }
 
-<<<<<<< HEAD
-      // Check if schema needs initialization by verifying database file structure
-      let schemaNeedsInit = true;
-=======
             const userMessage = `KuzuDBClient: DATABASE LOCK ERROR - Cannot access database at '${this.dbPath}' because it appears to be locked by another process.${additionalInfo} This could be caused by another instance of the IDE or MCP server using this database, or a previous process that did not shut down cleanly. If no other process is using this database, try removing the '.lock' file or restarting your IDE.`;
             console.error(userMessage, dbError);
             throw new Error(userMessage);
@@ -442,7 +438,6 @@
         }
       });
     }
->>>>>>> f56634a1
 
     if (!this.connection) {
       await timeOperation(
@@ -450,106 +445,7 @@
         this.dbPath,
         reportProgress,
         async () => {
-<<<<<<< HEAD
-          if (!KuzuDBClient.initializationPromises.has(this.dbPath)) {
-            // Check if database files already exist with some content
-            try {
-              const dbDir = path.dirname(this.dbPath);
-              const dbFiles = fs
-                .readdirSync(dbDir)
-                .filter((f) => f.startsWith(path.basename(this.dbPath)));
-
-              if (dbFiles.length > 1) {
-                // Multiple files suggest database has been initialized
-                console.log(
-                  `KuzuDBClient: Database files exist (${dbFiles.length} files), attempting schema validation...`,
-                );
-
-                // Try to validate schema with a simple query without parameters
-                try {
-                  const conn = this.getConnection();
-                  const simpleResult = await new Promise((resolve, reject) => {
-                    const timeout = setTimeout(
-                      () => reject(new Error('Schema check timeout')),
-                      5000,
-                    );
-
-                    try {
-                      // Use a very simple query
-                      const progressCallback = function () {
-                        /* no-op */
-                      };
-                      const queryPromise = conn.query(
-                        'CALL show_tables() RETURN *;',
-                        progressCallback,
-                      );
-
-                      if (queryPromise && typeof queryPromise.then === 'function') {
-                        queryPromise
-                          .then((result: any) => {
-                            clearTimeout(timeout);
-                            if (result && typeof result.getAll === 'function') {
-                              result.getAll().then(resolve).catch(reject);
-                            } else {
-                              resolve(result);
-                            }
-                          })
-                          .catch(reject);
-                      } else {
-                        clearTimeout(timeout);
-                        if (queryPromise && typeof queryPromise.getAll === 'function') {
-                          queryPromise.getAll().then(resolve).catch(reject);
-                        } else {
-                          resolve(queryPromise);
-                        }
-                      }
-                    } catch (syncError) {
-                      clearTimeout(timeout);
-                      reject(syncError);
-                    }
-                  });
-
-                  const tables = simpleResult as any[];
-                  const repositoryTableExists =
-                    tables && tables.some((t: any) => t.name === 'Repository');
-
-                  if (repositoryTableExists) {
-                    console.log(
-                      `KuzuDBClient: Schema validation passed - Repository table exists. Skipping DDL.`,
-                    );
-                    schemaNeedsInit = false;
-                  } else {
-                    console.log(
-                      `KuzuDBClient: Schema validation failed - Repository table not found. Will reinitialize.`,
-                    );
-                    schemaNeedsInit = true;
-                  }
-                } catch (validationError) {
-                  console.warn(
-                    `KuzuDBClient: Schema validation failed, will reinitialize schema:`,
-                    validationError,
-                  );
-                  schemaNeedsInit = true;
-                }
-              } else {
-                console.log(
-                  `KuzuDBClient: New database (${dbFiles.length} files), will initialize schema.`,
-                );
-                schemaNeedsInit = true;
-              }
-            } catch (e) {
-              console.warn(
-                `KuzuDBClient: Error checking database files in ${this.dbPath}, assuming schema needs init.`,
-                e,
-              );
-              schemaNeedsInit = true;
-            }
-          } else {
-            // Already marked as initialized in this process run
-            schemaNeedsInit = false;
-=======
           try {
->>>>>>> f56634a1
             console.log(
               `KuzuDBClient: Attempting to instantiate kuzu.Connection with database object for: ${this.dbPath}`,
             );
@@ -594,33 +490,29 @@
           console.log(
             `[DEBUG] KuzuDBClient: Testing connection with simple query in ${this.dbPath}...`,
           );
-          
+
           const testQueryPromise = this.connection.query('RETURN 1 AS test;');
-          const timeoutPromise = new Promise((_, reject) => 
+          const timeoutPromise = new Promise((_, reject) =>
             setTimeout(() => reject(new Error('Schema check timeout')), SCHEMA_CHECK_TIMEOUT),
           );
-          
+
           await Promise.race([testQueryPromise, timeoutPromise]);
           console.log(`[DEBUG] KuzuDBClient: Connection test successful`);
-          
+
           // Now check for tables with timeout
-          console.log(
-            `[DEBUG] KuzuDBClient: Checking for existing tables in ${this.dbPath}...`,
-          );
-          
+          console.log(`[DEBUG] KuzuDBClient: Checking for existing tables in ${this.dbPath}...`);
+
           const tablesQueryPromise = this.connection.query('CALL show_tables() RETURN *;');
-          const tablesTimeoutPromise = new Promise((_, reject) => 
+          const tablesTimeoutPromise = new Promise((_, reject) =>
             setTimeout(() => reject(new Error('Table listing timeout')), SCHEMA_CHECK_TIMEOUT),
           );
-          
+
           const tablesResult = await Promise.race([tablesQueryPromise, tablesTimeoutPromise]);
           const tables = await tablesResult.getAll();
-          
+
           console.log(`[DEBUG] KuzuDBClient: show_tables() returned:`, tables);
           const repositoryTableExists = tables.some((t: any) => t.name === 'Repository');
-          console.log(
-            `[DEBUG] KuzuDBClient: Repository table exists? ${repositoryTableExists}`,
-          );
+          console.log(`[DEBUG] KuzuDBClient: Repository table exists? ${repositoryTableExists}`);
 
           if (repositoryTableExists) {
             console.log(
@@ -636,7 +528,7 @@
             // Reset connection and throw to trigger cleanup
             await this.resetConnection();
             throw new Error(
-              `Database schema check timed out. The database may be locked by another process. Please try restarting your IDE or removing any .lock files in the database directory.`
+              `Database schema check timed out. The database may be locked by another process. Please try restarting your IDE or removing any .lock files in the database directory.`,
             );
           }
           console.warn(
@@ -664,7 +556,7 @@
         },
       );
     }
-    
+
     // Mark successful initialization
     await reportProgress(`Database initialization complete`, 100);
   }
