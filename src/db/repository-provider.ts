import { KuzuDBClient } from './kuzu';
import { RepositoryFactory } from './repository-factory';
import {
  RepositoryRepository,
  MetadataRepository,
  ContextRepository,
  ComponentRepository,
  DecisionRepository,
  RuleRepository,
  FileRepository,
  TagRepository,
} from '../repositories';
import * as path from 'path';
import { Mutex } from '../utils/mutex';

/**
 * Repository Provider class
 *
 * Maintains and provides access to repositories for specific client project roots,
 * ensuring proper initialization and validation.
 *
 * This class acts as an intermediary between services and repositories,
 * abstracting repository access and ensuring consistent initialization.
 */
export class RepositoryProvider {
  private static instance: RepositoryProvider;
  private static lock = new Mutex();
  private repositoryFactory: RepositoryFactory;
  private initialized: boolean = false;

  // Maps to store repository instances per clientProjectRoot
  private repositoryRepositories: Map<string, RepositoryRepository> = new Map();
  private metadataRepositories: Map<string, MetadataRepository> = new Map();
  private contextRepositories: Map<string, ContextRepository> = new Map();
  private componentRepositories: Map<string, ComponentRepository> = new Map();
  private decisionRepositories: Map<string, DecisionRepository> = new Map();
  private ruleRepositories: Map<string, RuleRepository> = new Map();
  private fileRepositories: Map<string, FileRepository> = new Map();
  private tagRepositories: Map<string, TagRepository> = new Map();

  private constructor(repositoryFactory: RepositoryFactory) {
    this.repositoryFactory = repositoryFactory;
    this.initialized = true;
    console.log('RepositoryProvider: Instance created.');
  }

  /**
   * Get the singleton instance of RepositoryProvider
   * Requires an initialized RepositoryFactory
   */
  public static async getInstance(): Promise<RepositoryProvider> {
    const release = await RepositoryProvider.lock.acquire();
    try {
      if (!RepositoryProvider.instance) {
        const factory = await RepositoryFactory.getInstance();
        RepositoryProvider.instance = new RepositoryProvider(factory);
        console.log('RepositoryProvider: Singleton instance created');
      }
      return RepositoryProvider.instance;
    } finally {
      release();
    }
  }

  /**
   * Initialize repositories for a client project root
   *
   * @param clientProjectRoot The absolute path to the client project root
   * @param kuzuClient The initialized KuzuDBClient for this project
   * @throws Error if repositories cannot be initialized
   */
  public async initializeRepositories(
    clientProjectRoot: string,
    kuzuClient: KuzuDBClient,
  ): Promise<void> {
    // Ensure path is absolute
    if (!path.isAbsolute(clientProjectRoot)) {
      clientProjectRoot = path.resolve(clientProjectRoot);
    }

    if (!this.repositoryRepositories.has(clientProjectRoot)) {
      console.log(`RepositoryProvider: Initializing repositories for root: ${clientProjectRoot}`);
      const repoRepo = new RepositoryRepository(kuzuClient);
      this.repositoryRepositories.set(clientProjectRoot, repoRepo);
      this.metadataRepositories.set(
        clientProjectRoot,
        new MetadataRepository(kuzuClient, repoRepo),
      );
      this.contextRepositories.set(clientProjectRoot, new ContextRepository(kuzuClient, repoRepo));
      this.componentRepositories.set(
        clientProjectRoot,
        new ComponentRepository(kuzuClient, repoRepo),
      );
      this.decisionRepositories.set(
        clientProjectRoot,
        new DecisionRepository(kuzuClient, repoRepo),
      );
      this.ruleRepositories.set(clientProjectRoot, new RuleRepository(kuzuClient, repoRepo));
      // Initialize new repositories
      this.fileRepositories.set(clientProjectRoot, new FileRepository(kuzuClient, repoRepo));
      this.tagRepositories.set(clientProjectRoot, new TagRepository(kuzuClient, repoRepo));
      console.log(
        `RepositoryProvider: Repositories initialized and cached for root: ${clientProjectRoot}`,
      );
    } else {
      console.log(
        `RepositoryProvider: Repositories already initialized for root: ${clientProjectRoot}`,
      );
    }
  }

  /**
   * Check if repositories are initialized for a client project root
   *
   * @param clientProjectRoot The client project root path
   * @returns True if repositories are initialized, false otherwise
   */
  public isInitialized(clientProjectRoot: string): boolean {
    // Ensure path is absolute
    if (!path.isAbsolute(clientProjectRoot)) {
      clientProjectRoot = path.resolve(clientProjectRoot);
    }

    return this.repositoryRepositories.has(clientProjectRoot);
  }

  /**
   * Get repositories for a client project root
   *
   * @param clientProjectRoot The client project root path
   * @throws Error if repositories are not initialized for this client
   * @returns Object containing all repository instances
   */
  public getRepositories(clientProjectRoot: string): {
    repositoryRepo: RepositoryRepository;
    metadataRepo: MetadataRepository;
    contextRepo: ContextRepository;
    componentRepo: ComponentRepository;
    decisionRepo: DecisionRepository;
    ruleRepo: RuleRepository;
  } {
    // Ensure path is absolute
    if (!path.isAbsolute(clientProjectRoot)) {
      clientProjectRoot = path.resolve(clientProjectRoot);
    }

    if (!this.repositoryRepositories.has(clientProjectRoot)) {
      throw new Error(
        `Repositories not initialized for client project: ${clientProjectRoot}. Call initializeRepositories first.`,
      );
    }

    return {
      repositoryRepo: this.repositoryRepositories.get(clientProjectRoot)!,
      metadataRepo: this.metadataRepositories.get(clientProjectRoot)!,
      contextRepo: this.contextRepositories.get(clientProjectRoot)!,
      componentRepo: this.componentRepositories.get(clientProjectRoot)!,
      decisionRepo: this.decisionRepositories.get(clientProjectRoot)!,
      ruleRepo: this.ruleRepositories.get(clientProjectRoot)!,
    };
  }

  /**
   * Get RepositoryRepository for a client project root
   *
   * @param clientProjectRoot The client project root path
   * @throws Error if repositories are not initialized for this client
   * @returns RepositoryRepository instance
   */
  public getRepositoryRepository(clientProjectRoot: string): RepositoryRepository {
    console.log(`RepositoryProvider: Getting RepositoryRepository for ${clientProjectRoot}`);
    if (!path.isAbsolute(clientProjectRoot)) {
      clientProjectRoot = path.resolve(clientProjectRoot);
    }
    console.log(`RepositoryProvider: Resolved path: ${clientProjectRoot}`);
    console.log(
      `RepositoryProvider: Has repository? ${this.repositoryRepositories.has(clientProjectRoot)}`,
    );
    return this.getRepositories(clientProjectRoot).repositoryRepo;
  }

  /**
   * Get MetadataRepository for a client project root
   *
   * @param clientProjectRoot The client project root path
   * @throws Error if repositories are not initialized for this client
   * @returns MetadataRepository instance
   */
  public getMetadataRepository(clientProjectRoot: string): MetadataRepository {
    return this.getRepositories(clientProjectRoot).metadataRepo;
  }

  /**
   * Get ContextRepository for a client project root
   *
   * @param clientProjectRoot The client project root path
   * @throws Error if repositories are not initialized for this client
   * @returns ContextRepository instance
   */
  public getContextRepository(clientProjectRoot: string): ContextRepository {
    return this.getRepositories(clientProjectRoot).contextRepo;
  }

  /**
   * Get ComponentRepository for a client project root
   *
   * @param clientProjectRoot The client project root path
   * @throws Error if repositories are not initialized for this client
   * @returns ComponentRepository instance
   */
  public getComponentRepository(clientProjectRoot: string): ComponentRepository {
    return this.getRepositories(clientProjectRoot).componentRepo;
  }

  /**
   * Get DecisionRepository for a client project root
   *
   * @param clientProjectRoot The client project root path
   * @throws Error if repositories are not initialized for this client
   * @returns DecisionRepository instance
   */
  public getDecisionRepository(clientProjectRoot: string): DecisionRepository {
    return this.getRepositories(clientProjectRoot).decisionRepo;
  }

  /**
   * Get RuleRepository for a client project root
   *
   * @param clientProjectRoot The client project root path
   * @throws Error if repositories are not initialized for this client
   * @returns RuleRepository instance
   */
  public getRuleRepository(clientProjectRoot: string): RuleRepository {
    return this.getRepositories(clientProjectRoot).ruleRepo;
  }

  /**
   * Get FileRepository for a client project root
   *
   * @param clientProjectRoot The client project root path
   * @throws Error if repositories are not initialized for this client
   * @returns FileRepository instance
   */
  public getFileRepository(clientProjectRoot: string): FileRepository {
    // Ensure path is absolute
    if (!path.isAbsolute(clientProjectRoot)) {
      clientProjectRoot = path.resolve(clientProjectRoot);
    }

    if (!this.fileRepositories.has(clientProjectRoot)) {
      throw new Error(
<<<<<<< HEAD
        `FileRepository not initialized for client project: ${clientProjectRoot}. Call initializeRepositories first.`,
=======
        `File repository not initialized for client project: ${clientProjectRoot}. Call initializeRepositories first.`,
>>>>>>> e0e2c6e7
      );
    }

    return this.fileRepositories.get(clientProjectRoot)!;
  }

  /**
   * Get TagRepository for a client project root
   *
   * @param clientProjectRoot The client project root path
   * @throws Error if repositories are not initialized for this client
   * @returns TagRepository instance
   */
  public getTagRepository(clientProjectRoot: string): TagRepository {
<<<<<<< HEAD
=======
    // Ensure path is absolute
>>>>>>> e0e2c6e7
    if (!path.isAbsolute(clientProjectRoot)) {
      clientProjectRoot = path.resolve(clientProjectRoot);
    }

    if (!this.tagRepositories.has(clientProjectRoot)) {
      throw new Error(
<<<<<<< HEAD
        `TagRepository not initialized for client project: ${clientProjectRoot}. Call initializeRepositories first.`,
=======
        `Tag repository not initialized for client project: ${clientProjectRoot}. Call initializeRepositories first.`,
>>>>>>> e0e2c6e7
      );
    }

    return this.tagRepositories.get(clientProjectRoot)!;
  }

  /**
   * Clear repositories for a specific client project root
   * Useful for testing or when cleaning up resources
   *
   * @param clientProjectRoot The client project root path
   */
  public clearRepositoriesForClient(clientProjectRoot: string): void {
    // Ensure path is absolute
    if (!path.isAbsolute(clientProjectRoot)) {
      clientProjectRoot = path.resolve(clientProjectRoot);
    }

    this.repositoryRepositories.delete(clientProjectRoot);
    this.metadataRepositories.delete(clientProjectRoot);
    this.contextRepositories.delete(clientProjectRoot);
    this.componentRepositories.delete(clientProjectRoot);
    this.decisionRepositories.delete(clientProjectRoot);
    this.ruleRepositories.delete(clientProjectRoot);
    this.fileRepositories.delete(clientProjectRoot);
    this.tagRepositories.delete(clientProjectRoot);
    console.log(`RepositoryProvider: Cleared repositories for client: ${clientProjectRoot}`);
  }

  /**
   * Clear all repository caches
   * Useful for testing or when managing memory usage
   */
  public clearAllRepositories(): void {
    this.repositoryRepositories.clear();
    this.metadataRepositories.clear();
    this.contextRepositories.clear();
    this.componentRepositories.clear();
    this.decisionRepositories.clear();
    this.ruleRepositories.clear();
    this.fileRepositories.clear();
    this.tagRepositories.clear();
    console.log('RepositoryProvider: All repository caches cleared');
  }
}<|MERGE_RESOLUTION|>--- conflicted
+++ resolved
@@ -249,11 +249,7 @@
 
     if (!this.fileRepositories.has(clientProjectRoot)) {
       throw new Error(
-<<<<<<< HEAD
-        `FileRepository not initialized for client project: ${clientProjectRoot}. Call initializeRepositories first.`,
-=======
         `File repository not initialized for client project: ${clientProjectRoot}. Call initializeRepositories first.`,
->>>>>>> e0e2c6e7
       );
     }
 
@@ -268,21 +264,14 @@
    * @returns TagRepository instance
    */
   public getTagRepository(clientProjectRoot: string): TagRepository {
-<<<<<<< HEAD
-=======
-    // Ensure path is absolute
->>>>>>> e0e2c6e7
+    // Ensure path is absolute
     if (!path.isAbsolute(clientProjectRoot)) {
       clientProjectRoot = path.resolve(clientProjectRoot);
     }
 
     if (!this.tagRepositories.has(clientProjectRoot)) {
       throw new Error(
-<<<<<<< HEAD
-        `TagRepository not initialized for client project: ${clientProjectRoot}. Call initializeRepositories first.`,
-=======
         `Tag repository not initialized for client project: ${clientProjectRoot}. Call initializeRepositories first.`,
->>>>>>> e0e2c6e7
       );
     }
 
