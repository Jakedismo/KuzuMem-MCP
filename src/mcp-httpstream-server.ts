/**
 * MCP HTTP Streaming Server
<<<<<<< HEAD
 * Official MCP TypeScript SDK implementation using McpServer and StreamableHTTPServerTransport
 * Based on: https://github.com/modelcontextprotocol/typescript-sdk
 */

import { createServer, type Server } from 'node:http';
import { AddressInfo } from 'node:net';
import { randomUUID } from 'node:crypto';
import dotenv from 'dotenv';
import { z } from 'zod';

// Official MCP SDK imports
import { McpServer } from '@modelcontextprotocol/sdk/server/mcp.js';
import { StreamableHTTPServerTransport } from '@modelcontextprotocol/sdk/server/streamableHttp.js';
import { CallToolResult } from '@modelcontextprotocol/sdk/types.js';

// Our tool handlers and services
import { toolHandlers as sdkToolHandlers } from './mcp/tool-handlers';
import { MemoryService } from './services/memory.service';
import { MEMORY_BANK_MCP_TOOLS } from './mcp/tools';
=======
 * Implements the Model Context Protocol using the official TypeScript SDK
 * Based on the official TypeScript SDK: https://github.com/modelcontextprotocol/typescript-sdk
 */

import express, { Request, Response } from 'express';
import cors from 'cors';
import { randomUUID } from 'node:crypto';
import dotenv from 'dotenv';
import path from 'path';
import { Server } from '@modelcontextprotocol/sdk/server/index.js';
import { StreamableHTTPServerTransport } from '@modelcontextprotocol/sdk/server/streamableHttp.js';
import {
  ListToolsRequestSchema,
  CallToolRequestSchema,
  ListResourcesRequestSchema,
  ListPromptsRequestSchema,
  isInitializeRequest,
} from '@modelcontextprotocol/sdk/types.js';
import { MEMORY_BANK_MCP_TOOLS } from './mcp/tools';
import { toolHandlers } from './mcp/tool-handlers';
import { ToolExecutionService } from './mcp/services/tool-execution.service';
>>>>>>> 19e81333

// Load environment variables
dotenv.config({ path: path.resolve(process.cwd(), '.env') });

<<<<<<< HEAD
// Server configuration
const port = parseInt(process.env.HTTP_STREAM_PORT || '3001', 10);
const host = process.env.HOST || 'localhost';

// Debug logging
const DEBUG_LEVEL = parseInt(process.env.DEBUG || '0', 10);

function debugLog(level: number, message: string, data?: any): void {
  if (DEBUG_LEVEL >= level) {
    const timestamp = new Date().toISOString();
    const logEntry = {
      timestamp,
      level: level === 0 ? 'ERROR' : level === 1 ? 'WARN' : level === 2 ? 'INFO' : 'DEBUG',
      message,
      component: 'mcp-httpstream-server',
      data: DEBUG_LEVEL >= 3 ? data : undefined,
    };
    console.log(JSON.stringify(logEntry));
  }
}

// Map to store clientProjectRoot for each repository and branch
const repositoryRootMap = new Map<string, string>();

// Create the official MCP server
const mcpServer = new McpServer(
  { name: 'KuzuMem-MCP-HTTPStream', version: '1.0.0' },
  { capabilities: { tools: { list: true, call: true } } },
);

// Create tool schema helper
function createZodSchema(tool: any) {
  const shape: Record<string, z.ZodTypeAny> = {};

  if (tool.parameters && tool.parameters.properties) {
    for (const [propName, propDef] of Object.entries(tool.parameters.properties)) {
      const prop = propDef as any;
      let zodType: z.ZodTypeAny = z.string(); // Default to string

      if (prop.type === 'string') {
        zodType = z.string();
      } else if (prop.type === 'number') {
        zodType = z.number();
      } else if (prop.type === 'boolean') {
        zodType = z.boolean();
      } else if (prop.type === 'array') {
        zodType = z.array(z.string()); // Assume string array
      } else if (prop.type === 'object') {
        zodType = z.object({}).passthrough(); // Allow any object
      }

      if (prop.description) {
        zodType = zodType.describe(prop.description);
      }

      // Handle optional fields
      if (!tool.parameters.required?.includes(propName)) {
        zodType = zodType.optional();
      }

      shape[propName] = zodType;
    }
=======
// Debug level
const debugLevel = parseInt(process.env.DEBUG_LEVEL || '0', 10);

function debugLog(level: number, message: string): void {
  if (debugLevel >= level) {
    console.error(`[DEBUG-${level}] ${new Date().toISOString()} ${message}`);
>>>>>>> 19e81333
  }

<<<<<<< HEAD
  return shape;
}

// Register all our tools with the MCP server
function registerTools() {
  debugLog(2, 'Registering MCP tools...');

  // Add the initialize method handler (this is handled automatically by McpServer)
  // Just logging for debugging
  debugLog(2, 'MCP server will handle initialization automatically');

  for (const tool of MEMORY_BANK_MCP_TOOLS) {
    debugLog(3, `Registering tool: ${tool.name}`);

    const schema = createZodSchema(tool);

    mcpServer.tool(
      tool.name,
      tool.description,
      schema as any, // Type assertion to bypass complex inference
      async (args, context): Promise<CallToolResult> => {
        debugLog(3, `Executing tool: ${tool.name}`, args);

        // Handle clientProjectRoot storage for init-memory-bank
        if (tool.name === 'init-memory-bank') {
          const repoBranchKey = `${args.repository}:${args.branch}`;
          repositoryRootMap.set(repoBranchKey, args.clientProjectRoot);
          debugLog(3, `Stored clientProjectRoot for ${repoBranchKey}: ${args.clientProjectRoot}`);
        }

        // Get clientProjectRoot from stored map or args
        let effectiveClientProjectRoot = args.clientProjectRoot;
        if (!effectiveClientProjectRoot && args.repository && args.branch) {
          const repoBranchKey = `${args.repository}:${args.branch}`;
          effectiveClientProjectRoot = repositoryRootMap.get(repoBranchKey);
        }

        if (!effectiveClientProjectRoot) {
          throw new Error(
            `ClientProjectRoot not established for tool '${tool.name}'. Initialize memory bank first.`,
          );
        }

        // Get the SDK handler
        const handler = sdkToolHandlers[tool.name];
        if (!handler) {
          throw new Error(`Tool handler not found: ${tool.name}`);
        }

        // Create enriched context
        const memoryService = await MemoryService.getInstance();
        const enrichedContext = {
          ...context,
          logger: {
            debug: (msg: string, data?: any) => debugLog(3, `[${tool.name}] ${msg}`, data),
            info: (msg: string, data?: any) => debugLog(2, `[${tool.name}] ${msg}`, data),
            warn: (msg: string, data?: any) => debugLog(1, `[${tool.name}] ${msg}`, data),
            error: (msg: string, data?: any) => debugLog(0, `[${tool.name}] ${msg}`, data),
          },
          session: {
            clientProjectRoot: effectiveClientProjectRoot,
            repository: args.repository,
            branch: args.branch,
          },
          sendProgress: async (progressData: any) => {
            // Send progress notifications through MCP
            await context.sendNotification({
              method: 'notifications/progress',
              params: {
                progressToken: context.requestId || randomUUID(),
                ...progressData,
              },
            });
          },
          memoryService,
        };

        // Add clientProjectRoot to args
        const enhancedArgs = { ...args, clientProjectRoot: effectiveClientProjectRoot };

        const result = await handler(enhancedArgs, enrichedContext, memoryService);
        debugLog(3, `Tool ${tool.name} completed`, { success: !!result });

        return {
          content: [
            {
              type: 'text',
              text: JSON.stringify(result),
            },
          ],
        };
      },
    );
  }

  debugLog(2, `Registered ${MEMORY_BANK_MCP_TOOLS.length} tools`);
}

// Server variables
let server: Server;
let transport: StreamableHTTPServerTransport;

async function startServer(): Promise<void> {
  debugLog(2, 'Starting MCP HTTP Stream server...');

  // Register all tools
  registerTools();

  // Create the streamable HTTP transport
  transport = new StreamableHTTPServerTransport({
    sessionIdGenerator: () => randomUUID(),
    enableJsonResponse: false, // Use SSE by default
  });

  // Connect the transport to the MCP server
  await mcpServer.connect(transport);
  debugLog(3, 'MCP server connected to transport');

  // Create simple HTTP server - delegate everything to the transport
  server = createServer(async (req, res) => {
    try {
      debugLog(3, `HTTP ${req.method} ${req.url}`, {
        headers: req.headers,
        method: req.method,
        url: req.url,
      });

      // Let the official transport handle all requests
      await transport.handleRequest(req, res);
    } catch (error) {
      debugLog(0, 'Error handling HTTP request', {
        error: error instanceof Error ? error.message : String(error),
        method: req.method,
        url: req.url,
      });

      if (!res.headersSent) {
        res.writeHead(500, { 'Content-Type': 'application/json' });
        res.end(
          JSON.stringify({
            error: {
              code: -32603,
              message: 'Internal error',
            },
          }),
        );
      }
    }
  });

  // Start listening
  server.listen(port, host, () => {
    debugLog(2, `MCP HTTP Streaming Server running at http://${host}:${port}`);
    console.log(`MCP HTTP Streaming Server running at http://${host}:${port}`);
  });

  // Handle server errors
  server.on('error', (err: Error) => {
    debugLog(0, `HTTP server error: ${err.message}`, { stack: err.stack });
    process.exit(1);
=======
// Create an MCP server factory function
function createMcpServer(): Server {
  const server = new Server(
    {
      name: 'KuzuMem-MCP-HTTPStream',
      version: '3.0.0',
    },
    {
      capabilities: {
        tools: {},
        resources: {},
        prompts: {},
      },
    },
  );

  // Set up the list tools handler
  server.setRequestHandler(ListToolsRequestSchema, async () => {
    debugLog(1, `Returning tools/list with ${MEMORY_BANK_MCP_TOOLS.length} tools`);

    const tools = MEMORY_BANK_MCP_TOOLS.map((tool) => ({
      name: tool.name,
      description: tool.description,
      inputSchema: tool.parameters || { type: 'object', properties: {}, required: [] },
    }));

    return { tools };
  });

  // Set up the call tool handler
  server.setRequestHandler(CallToolRequestSchema, async (request) => {
    const { name: toolName, arguments: toolArgs = {} } = request.params;
    const requestId = (request as any).id?.toString() || randomUUID();

    debugLog(1, `Executing tool: ${toolName} with args: ${JSON.stringify(toolArgs)}`);

    // Extract clientProjectRoot from tool arguments
    const effectiveClientProjectRoot = toolArgs.clientProjectRoot as string;

    if (!effectiveClientProjectRoot) {
      throw new Error(
        toolName === 'init-memory-bank'
          ? `Tool '${toolName}' requires clientProjectRoot argument.`
          : `Server error: clientProjectRoot context not established for tool '${toolName}'. Provide clientProjectRoot in tool arguments.`,
      );
    }

    try {
      // For HTTP transport, we execute tools without progress handlers as they don't support streaming
      const toolExecutionService = await ToolExecutionService.getInstance();

      const toolResult = await toolExecutionService.executeTool(
        toolName,
        toolArgs,
        toolHandlers,
        effectiveClientProjectRoot,
        undefined, // No progress handler for HTTP transport
        debugLog,
      );

      if (toolResult !== null) {
        return {
          content: [{ type: 'text', text: JSON.stringify(toolResult, null, 2) }],
          isError: !!toolResult?.error,
        };
      } else {
        return {
          content: [{ type: 'text', text: 'Tool executed successfully' }],
        };
      }
    } catch (error) {
      const errorMessage = error instanceof Error ? error.message : String(error);
      debugLog(1, `Tool execution error: ${errorMessage}`);
      return {
        content: [{ type: 'text', text: `Error: ${errorMessage}` }],
        isError: true,
      };
    }
  });

  // Set up other request handlers as needed
  server.setRequestHandler(ListResourcesRequestSchema, async () => {
    return { resources: [] };
  });

  server.setRequestHandler(ListPromptsRequestSchema, async () => {
    return { prompts: [] };
>>>>>>> 19e81333
  });

<<<<<<< HEAD
// Graceful shutdown
function gracefulShutdown(signal: string): void {
  debugLog(2, `Received ${signal}, starting graceful shutdown`);

  if (server) {
    server.close(() => {
      debugLog(2, 'HTTP server closed');
      process.exit(0);
    });

    setTimeout(() => {
      debugLog(0, 'Graceful shutdown timed out, forcing exit');
      process.exit(1);
    }, 30000);
=======
  return server;
}

// Create Express app
const app = express();
app.use(express.json());
app.use(
  cors({
    origin: ['http://localhost:3000', 'http://localhost:3001'],
    credentials: true,
  }),
);

// Map to store transports by session ID
const transports: { [sessionId: string]: StreamableHTTPServerTransport } = {};

// Handle POST requests for client-to-server communication
app.post('/mcp', async (req: Request, res: Response) => {
  // Check for existing session ID
  const sessionId = req.headers['mcp-session-id'] as string | undefined;
  let transport: StreamableHTTPServerTransport;

  if (sessionId && transports[sessionId]) {
    // Reuse existing transport
    transport = transports[sessionId];
  } else if (!sessionId && isInitializeRequest(req.body)) {
    // New initialization request
    transport = new StreamableHTTPServerTransport({
      sessionIdGenerator: () => randomUUID(),
      onsessioninitialized: (sessionId) => {
        // Store the transport by session ID
        transports[sessionId] = transport;
        debugLog(1, `New MCP session initialized: ${sessionId}`);
      },
    });

    // Clean up transport when closed
    transport.onclose = () => {
      if (transport.sessionId) {
        debugLog(1, `Cleaning up MCP session: ${transport.sessionId}`);
        delete transports[transport.sessionId];
      }
    };

    const server = createMcpServer();

    // Connect to the MCP server
    await server.connect(transport);
>>>>>>> 19e81333
  } else {
    // Invalid request
    res.status(400).json({
      jsonrpc: '2.0',
      error: {
        code: -32000,
        message: 'Bad Request: No valid session ID provided',
      },
      id: null,
    });
    return;
  }

  // Handle the request
  await transport.handleRequest(req, res, req.body);
});

// Reusable handler for GET and DELETE requests
const handleSessionRequest = async (req: Request, res: Response) => {
  const sessionId = req.headers['mcp-session-id'] as string | undefined;
  if (!sessionId || !transports[sessionId]) {
    res.status(400).send('Invalid or missing session ID');
    return;
  }

  const transport = transports[sessionId];
  await transport.handleRequest(req, res);
};

// Handle GET requests for server-to-client notifications via SSE
app.get('/mcp', handleSessionRequest);

// Handle DELETE requests for session termination
app.delete('/mcp', handleSessionRequest);

// Legacy endpoints for backward compatibility
app.get('/tools/list', async (req: Request, res: Response) => {
  const tools = MEMORY_BANK_MCP_TOOLS.map((tool) => ({
    name: tool.name,
    description: tool.description,
    inputSchema: tool.parameters || { type: 'object', properties: {}, required: [] },
  }));

  res.json({ tools });
});

// Health check endpoint
app.get('/health', (req: Request, res: Response) => {
  res.json({ status: 'healthy', timestamp: new Date().toISOString() });
});

<<<<<<< HEAD
// Main execution
if (require.main === module) {
  // Handle shutdown signals
  process.on('SIGTERM', () => gracefulShutdown('SIGTERM'));
  process.on('SIGINT', () => gracefulShutdown('SIGINT'));

  // Start the server
  startServer().catch((error) => {
    debugLog(0, `Failed to start server: ${error.message}`, { stack: error.stack });
    process.exit(1);
  });
}

export { mcpServer, transport };
=======
// Start the server
const PORT = process.env.PORT || 3001;
app.listen(PORT, () => {
  console.log(`MCP HTTP Streaming Server running at http://localhost:${PORT}`);
  debugLog(1, `Server started with debug level: ${debugLevel}`);
});
>>>>>>> 19e81333
<|MERGE_RESOLUTION|>--- conflicted
+++ resolved
@@ -1,26 +1,5 @@
 /**
  * MCP HTTP Streaming Server
-<<<<<<< HEAD
- * Official MCP TypeScript SDK implementation using McpServer and StreamableHTTPServerTransport
- * Based on: https://github.com/modelcontextprotocol/typescript-sdk
- */
-
-import { createServer, type Server } from 'node:http';
-import { AddressInfo } from 'node:net';
-import { randomUUID } from 'node:crypto';
-import dotenv from 'dotenv';
-import { z } from 'zod';
-
-// Official MCP SDK imports
-import { McpServer } from '@modelcontextprotocol/sdk/server/mcp.js';
-import { StreamableHTTPServerTransport } from '@modelcontextprotocol/sdk/server/streamableHttp.js';
-import { CallToolResult } from '@modelcontextprotocol/sdk/types.js';
-
-// Our tool handlers and services
-import { toolHandlers as sdkToolHandlers } from './mcp/tool-handlers';
-import { MemoryService } from './services/memory.service';
-import { MEMORY_BANK_MCP_TOOLS } from './mcp/tools';
-=======
  * Implements the Model Context Protocol using the official TypeScript SDK
  * Based on the official TypeScript SDK: https://github.com/modelcontextprotocol/typescript-sdk
  */
@@ -42,246 +21,19 @@
 import { MEMORY_BANK_MCP_TOOLS } from './mcp/tools';
 import { toolHandlers } from './mcp/tool-handlers';
 import { ToolExecutionService } from './mcp/services/tool-execution.service';
->>>>>>> 19e81333
 
 // Load environment variables
 dotenv.config({ path: path.resolve(process.cwd(), '.env') });
 
-<<<<<<< HEAD
-// Server configuration
-const port = parseInt(process.env.HTTP_STREAM_PORT || '3001', 10);
-const host = process.env.HOST || 'localhost';
-
-// Debug logging
-const DEBUG_LEVEL = parseInt(process.env.DEBUG || '0', 10);
-
-function debugLog(level: number, message: string, data?: any): void {
-  if (DEBUG_LEVEL >= level) {
-    const timestamp = new Date().toISOString();
-    const logEntry = {
-      timestamp,
-      level: level === 0 ? 'ERROR' : level === 1 ? 'WARN' : level === 2 ? 'INFO' : 'DEBUG',
-      message,
-      component: 'mcp-httpstream-server',
-      data: DEBUG_LEVEL >= 3 ? data : undefined,
-    };
-    console.log(JSON.stringify(logEntry));
-  }
-}
-
-// Map to store clientProjectRoot for each repository and branch
-const repositoryRootMap = new Map<string, string>();
-
-// Create the official MCP server
-const mcpServer = new McpServer(
-  { name: 'KuzuMem-MCP-HTTPStream', version: '1.0.0' },
-  { capabilities: { tools: { list: true, call: true } } },
-);
-
-// Create tool schema helper
-function createZodSchema(tool: any) {
-  const shape: Record<string, z.ZodTypeAny> = {};
-
-  if (tool.parameters && tool.parameters.properties) {
-    for (const [propName, propDef] of Object.entries(tool.parameters.properties)) {
-      const prop = propDef as any;
-      let zodType: z.ZodTypeAny = z.string(); // Default to string
-
-      if (prop.type === 'string') {
-        zodType = z.string();
-      } else if (prop.type === 'number') {
-        zodType = z.number();
-      } else if (prop.type === 'boolean') {
-        zodType = z.boolean();
-      } else if (prop.type === 'array') {
-        zodType = z.array(z.string()); // Assume string array
-      } else if (prop.type === 'object') {
-        zodType = z.object({}).passthrough(); // Allow any object
-      }
-
-      if (prop.description) {
-        zodType = zodType.describe(prop.description);
-      }
-
-      // Handle optional fields
-      if (!tool.parameters.required?.includes(propName)) {
-        zodType = zodType.optional();
-      }
-
-      shape[propName] = zodType;
-    }
-=======
 // Debug level
 const debugLevel = parseInt(process.env.DEBUG_LEVEL || '0', 10);
 
 function debugLog(level: number, message: string): void {
   if (debugLevel >= level) {
     console.error(`[DEBUG-${level}] ${new Date().toISOString()} ${message}`);
->>>>>>> 19e81333
   }
-
-<<<<<<< HEAD
-  return shape;
 }
 
-// Register all our tools with the MCP server
-function registerTools() {
-  debugLog(2, 'Registering MCP tools...');
-
-  // Add the initialize method handler (this is handled automatically by McpServer)
-  // Just logging for debugging
-  debugLog(2, 'MCP server will handle initialization automatically');
-
-  for (const tool of MEMORY_BANK_MCP_TOOLS) {
-    debugLog(3, `Registering tool: ${tool.name}`);
-
-    const schema = createZodSchema(tool);
-
-    mcpServer.tool(
-      tool.name,
-      tool.description,
-      schema as any, // Type assertion to bypass complex inference
-      async (args, context): Promise<CallToolResult> => {
-        debugLog(3, `Executing tool: ${tool.name}`, args);
-
-        // Handle clientProjectRoot storage for init-memory-bank
-        if (tool.name === 'init-memory-bank') {
-          const repoBranchKey = `${args.repository}:${args.branch}`;
-          repositoryRootMap.set(repoBranchKey, args.clientProjectRoot);
-          debugLog(3, `Stored clientProjectRoot for ${repoBranchKey}: ${args.clientProjectRoot}`);
-        }
-
-        // Get clientProjectRoot from stored map or args
-        let effectiveClientProjectRoot = args.clientProjectRoot;
-        if (!effectiveClientProjectRoot && args.repository && args.branch) {
-          const repoBranchKey = `${args.repository}:${args.branch}`;
-          effectiveClientProjectRoot = repositoryRootMap.get(repoBranchKey);
-        }
-
-        if (!effectiveClientProjectRoot) {
-          throw new Error(
-            `ClientProjectRoot not established for tool '${tool.name}'. Initialize memory bank first.`,
-          );
-        }
-
-        // Get the SDK handler
-        const handler = sdkToolHandlers[tool.name];
-        if (!handler) {
-          throw new Error(`Tool handler not found: ${tool.name}`);
-        }
-
-        // Create enriched context
-        const memoryService = await MemoryService.getInstance();
-        const enrichedContext = {
-          ...context,
-          logger: {
-            debug: (msg: string, data?: any) => debugLog(3, `[${tool.name}] ${msg}`, data),
-            info: (msg: string, data?: any) => debugLog(2, `[${tool.name}] ${msg}`, data),
-            warn: (msg: string, data?: any) => debugLog(1, `[${tool.name}] ${msg}`, data),
-            error: (msg: string, data?: any) => debugLog(0, `[${tool.name}] ${msg}`, data),
-          },
-          session: {
-            clientProjectRoot: effectiveClientProjectRoot,
-            repository: args.repository,
-            branch: args.branch,
-          },
-          sendProgress: async (progressData: any) => {
-            // Send progress notifications through MCP
-            await context.sendNotification({
-              method: 'notifications/progress',
-              params: {
-                progressToken: context.requestId || randomUUID(),
-                ...progressData,
-              },
-            });
-          },
-          memoryService,
-        };
-
-        // Add clientProjectRoot to args
-        const enhancedArgs = { ...args, clientProjectRoot: effectiveClientProjectRoot };
-
-        const result = await handler(enhancedArgs, enrichedContext, memoryService);
-        debugLog(3, `Tool ${tool.name} completed`, { success: !!result });
-
-        return {
-          content: [
-            {
-              type: 'text',
-              text: JSON.stringify(result),
-            },
-          ],
-        };
-      },
-    );
-  }
-
-  debugLog(2, `Registered ${MEMORY_BANK_MCP_TOOLS.length} tools`);
-}
-
-// Server variables
-let server: Server;
-let transport: StreamableHTTPServerTransport;
-
-async function startServer(): Promise<void> {
-  debugLog(2, 'Starting MCP HTTP Stream server...');
-
-  // Register all tools
-  registerTools();
-
-  // Create the streamable HTTP transport
-  transport = new StreamableHTTPServerTransport({
-    sessionIdGenerator: () => randomUUID(),
-    enableJsonResponse: false, // Use SSE by default
-  });
-
-  // Connect the transport to the MCP server
-  await mcpServer.connect(transport);
-  debugLog(3, 'MCP server connected to transport');
-
-  // Create simple HTTP server - delegate everything to the transport
-  server = createServer(async (req, res) => {
-    try {
-      debugLog(3, `HTTP ${req.method} ${req.url}`, {
-        headers: req.headers,
-        method: req.method,
-        url: req.url,
-      });
-
-      // Let the official transport handle all requests
-      await transport.handleRequest(req, res);
-    } catch (error) {
-      debugLog(0, 'Error handling HTTP request', {
-        error: error instanceof Error ? error.message : String(error),
-        method: req.method,
-        url: req.url,
-      });
-
-      if (!res.headersSent) {
-        res.writeHead(500, { 'Content-Type': 'application/json' });
-        res.end(
-          JSON.stringify({
-            error: {
-              code: -32603,
-              message: 'Internal error',
-            },
-          }),
-        );
-      }
-    }
-  });
-
-  // Start listening
-  server.listen(port, host, () => {
-    debugLog(2, `MCP HTTP Streaming Server running at http://${host}:${port}`);
-    console.log(`MCP HTTP Streaming Server running at http://${host}:${port}`);
-  });
-
-  // Handle server errors
-  server.on('error', (err: Error) => {
-    debugLog(0, `HTTP server error: ${err.message}`, { stack: err.stack });
-    process.exit(1);
-=======
 // Create an MCP server factory function
 function createMcpServer(): Server {
   const server = new Server(
@@ -369,25 +121,8 @@
 
   server.setRequestHandler(ListPromptsRequestSchema, async () => {
     return { prompts: [] };
->>>>>>> 19e81333
-  });
-
-<<<<<<< HEAD
-// Graceful shutdown
-function gracefulShutdown(signal: string): void {
-  debugLog(2, `Received ${signal}, starting graceful shutdown`);
-
-  if (server) {
-    server.close(() => {
-      debugLog(2, 'HTTP server closed');
-      process.exit(0);
-    });
-
-    setTimeout(() => {
-      debugLog(0, 'Graceful shutdown timed out, forcing exit');
-      process.exit(1);
-    }, 30000);
-=======
+  });
+
   return server;
 }
 
@@ -436,7 +171,6 @@
 
     // Connect to the MCP server
     await server.connect(transport);
->>>>>>> 19e81333
   } else {
     // Invalid request
     res.status(400).json({
@@ -488,26 +222,9 @@
   res.json({ status: 'healthy', timestamp: new Date().toISOString() });
 });
 
-<<<<<<< HEAD
-// Main execution
-if (require.main === module) {
-  // Handle shutdown signals
-  process.on('SIGTERM', () => gracefulShutdown('SIGTERM'));
-  process.on('SIGINT', () => gracefulShutdown('SIGINT'));
-
-  // Start the server
-  startServer().catch((error) => {
-    debugLog(0, `Failed to start server: ${error.message}`, { stack: error.stack });
-    process.exit(1);
-  });
-}
-
-export { mcpServer, transport };
-=======
 // Start the server
 const PORT = process.env.PORT || 3001;
 app.listen(PORT, () => {
   console.log(`MCP HTTP Streaming Server running at http://localhost:${PORT}`);
   debugLog(1, `Server started with debug level: ${debugLevel}`);
-});
->>>>>>> 19e81333
+});