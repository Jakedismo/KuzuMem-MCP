--- conflicted
+++ resolved
@@ -2,12 +2,12 @@
 import { kuzuLogger } from '../utils/logger';
 
 // Specialized services
-import { BaseKuzuClient, timeOperation } from './base/base-kuzu-client';
+import { BaseKuzuClient } from './base/base-kuzu-client';
 import { KuzuConnectionManager } from './services/kuzu-connection-manager';
+import { KuzuErrorHandler } from './services/kuzu-error-handler';
 import { KuzuQueryExecutor } from './services/kuzu-query-executor';
+import { KuzuSchemaManager } from './services/kuzu-schema-manager';
 import { KuzuTransactionManager } from './services/kuzu-transaction-manager';
-import { KuzuSchemaManager } from './services/kuzu-schema-manager';
-import { KuzuErrorHandler } from './services/kuzu-error-handler';
 
 /**
  * Main KuzuDB Client that orchestrates specialized database services
@@ -46,110 +46,6 @@
   /**
    * Initialize database and connection with progress reporting
    */
-<<<<<<< HEAD
-  private async cleanupStaleLock(lockFilePath: string, age: number): Promise<boolean> {
-    const logger = kuzuLogger.child({ operation: 'cleanup-stale-lock' });
-    // Only clean up locks older than 5 minutes
-    const STALE_LOCK_THRESHOLD = 5 * 60 * 1000;
-
-    if (age > STALE_LOCK_THRESHOLD) {
-      try {
-        await fs.promises.unlink(lockFilePath);
-        logger.info(
-          { lockFilePath, ageSeconds: Math.round(age / 1000) },
-          'Removed stale lock file',
-        );
-        return true;
-      } catch (e) {
-        logError(logger, e as Error, { lockFilePath });
-        return false;
-      }
-    }
-    return false;
-  }
-
-  /**
-   * Validate the current connection is still healthy
-   * @public
-   */
-  public async validateConnection(): Promise<boolean> {
-    const logger = kuzuLogger.child({
-      operation: 'validate-connection',
-      dbPath: this.dbPath,
-    });
-
-    if (!this.connection || !this.connectionCreatedAt) {
-      logger.debug('No connection to validate');
-      return false;
-    }
-
-    // Check connection age
-    const connectionAge = Date.now() - this.connectionCreatedAt.getTime();
-    if (connectionAge > MAX_CONNECTION_AGE) {
-      logger.warn({ connectionAge }, 'Connection exceeded maximum age');
-      return false;
-    }
-
-    // Check last validation time
-    const now = Date.now();
-    if (
-      this.lastValidationTime &&
-      now - this.lastValidationTime.getTime() < CONNECTION_VALIDATION_INTERVAL
-    ) {
-      return this.isConnectionValid;
-    }
-
-    // Perform actual validation
-    try {
-      const result = await this.connection.query('RETURN 1 as test;');
-      this.lastValidationTime = new Date();
-      this.isConnectionValid = true;
-      logger.debug('Connection validation successful');
-      return true;
-    } catch (e) {
-      this.isConnectionValid = false;
-      logError(logger, e as Error, { operation: 'connection-validation' });
-      return false;
-    }
-  }
-
-  /**
-   * Reset/close the current connection and database
-   * @private
-   */
-  private async resetConnection(): Promise<void> {
-    const logger = kuzuLogger.child({
-      operation: 'reset-connection',
-      dbPath: this.dbPath,
-    });
-
-    logger.info('Resetting connection');
-
-    if (this.connection) {
-      try {
-        this.connection.close();
-      } catch (e) {
-        // Ignore errors during connection close
-      }
-      this.connection = null;
-    }
-
-    if (this.database) {
-      try {
-        this.database.close();
-      } catch (e) {
-        // Ignore errors during database close
-      }
-      this.database = null;
-    }
-
-    this.connectionCreatedAt = null;
-    this.lastValidationTime = null;
-    this.isConnectionValid = false;
-  }
-
-=======
->>>>>>> de2442a7
   async initialize(progressReporter?: {
     sendProgress: (progress: any) => Promise<void>;
   }): Promise<void> {
@@ -187,45 +83,7 @@
     return this.queryExecutor.executeQuery(query, params, options);
   }
 
-<<<<<<< HEAD
-  async close(): Promise<void> {
-    const logger = kuzuLogger.child({
-      operation: 'close',
-      dbPath: this.dbPath,
-    });
-
-    if (this.connection) {
-      try {
-        // Explicitly checkpoint the database to ensure all data is flushed from the WAL to the main database file.
-        // This is critical for ensuring data is visible to the next process that opens the file.
-        await this.connection.query('CHECKPOINT');
-        logger.info('Database checkpointed successfully before closing.');
-
-        this.connection.close();
-        logger.info('Connection closed');
-      } catch (err) {
-        logError(logger, err as Error, { operation: 'close-connection' });
-      }
-      this.connection = null;
-    }
-
-    if (this.database) {
-      try {
-        this.database.close();
-        logger.info('Database closed');
-      } catch (err) {
-        logError(logger, err as Error, { operation: 'close-database' });
-      }
-      this.database = null;
-    }
-
-    this.connectionCreatedAt = null;
-    this.lastValidationTime = null;
-    this.isConnectionValid = false;
-  }
-=======
   // === Transaction Management - Delegated to KuzuTransactionManager ===
->>>>>>> de2442a7
 
   /**
    * Execute a series of queries within a transaction
@@ -235,56 +93,7 @@
       executeQuery: (query: string, params?: Record<string, any>) => Promise<any>;
     }) => Promise<T>,
   ): Promise<T> {
-<<<<<<< HEAD
-    if (!this.connection) {
-      await this.initialize();
-    }
-    const logger = kuzuLogger.child({ operation: 'transaction', dbPath: this.dbPath });
-    logger.info('Beginning transaction');
-
-    try {
-      await this.connection.query('BEGIN TRANSACTION');
-      logger.info('BEGIN TRANSACTION successful');
-
-      const txContext = {
-        executeQuery: async (query: string, params?: Record<string, any>): Promise<any> => {
-          logger.info({ query, params }, 'Executing query in transaction');
-
-          if (params && Object.keys(params).length > 0) {
-            const prepared = await this.connection.prepare(query);
-            const result = await this.connection.execute(prepared, params);
-            logger.info('Query executed successfully in transaction (with params)');
-            return result;
-          }
-
-          const result = await this.connection.query(query);
-          logger.info('Query executed successfully in transaction (no params)');
-          return result;
-        },
-      };
-
-      const result = await transactionBlock(txContext);
-      await this.connection.query('COMMIT');
-      logger.info('Transaction committed successfully');
-
-      // Force a checkpoint to ensure data is visible to subsequent reads
-      await this.connection.query('CHECKPOINT');
-      logger.info('Database checkpoint successful');
-
-      return result;
-    } catch (error) {
-      logger.error({ error }, 'Transaction failed, rolling back');
-      try {
-        await this.connection.query('ROLLBACK');
-        logger.info('Transaction rolled back successfully');
-      } catch (rollbackError) {
-        logger.error({ rollbackError }, 'Failed to rollback transaction');
-      }
-      throw error;
-    }
-=======
     return this.transactionManager.transaction(transactionBlock);
->>>>>>> de2442a7
   }
 }
 
@@ -294,14 +103,16 @@
  */
 export async function initializeKuzuDBSchema(connection: any): Promise<void> {
   const logger = kuzuLogger.child({ operation: 'initialize-schema-legacy' });
-  logger.warn('Using deprecated initializeKuzuDBSchema function. Consider using KuzuSchemaManager instead.');
+  logger.warn(
+    'Using deprecated initializeKuzuDBSchema function. Consider using KuzuSchemaManager instead.',
+  );
 
   // For backward compatibility, we'll create a temporary schema manager
   // This is not ideal but maintains compatibility with existing code
   const tempSchemaManager = {
     async executeQuery(query: string): Promise<any> {
       return connection.query(query);
-    }
+    },
   };
 
   // Execute basic schema creation
