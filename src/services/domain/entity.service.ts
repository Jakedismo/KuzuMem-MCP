import { z } from 'zod';
import { KuzuDBClient } from '../../db/kuzu';
import * as toolSchemas from '../../mcp/schemas/unified-tool-schemas';
import { EnrichedRequestHandlerExtra } from '../../mcp/types/sdk-custom';
import {
  Component,
  ComponentStatus,
  Decision,
  DecisionInput,
  FileInput,
  File as FileRecord,
  Rule,
  RuleInput,
  Tag,
  TagInput,
} from '../../types';
import { CoreService } from '../core/core.service';
import * as componentOps from '../memory-operations/component.ops';
import * as contextOps from '../memory-operations/context.ops';
import * as decisionOps from '../memory-operations/decision.ops';
import * as fileOps from '../memory-operations/file.ops';
import * as ruleOps from '../memory-operations/rule.ops';
import * as tagOps from '../memory-operations/tag.ops';

// Type definitions are now properly imported

export class EntityService extends CoreService {
  /**
   * Helper function to convert null to undefined for cleaner data handling
   */
  private convertNullToUndefined<T>(
    value: T | null | undefined,
    fallback?: T | null | undefined
  ): T | undefined {
    if (value !== undefined) {
      return value === null ? undefined : value;
    }
    return fallback === null ? undefined : fallback;
  }

  /**
   * Create or update a rule for a repository
   */
  async upsertRule(
    mcpContext: EnrichedRequestHandlerExtra,
    clientProjectRoot: string,
    repositoryName: string,
    rule: Omit<Rule, 'repository' | 'branch' | 'id'> & { id: string },
    branch: string = 'main',
  ): Promise<Rule | null> {
    const logger = mcpContext.logger || console;
    if (!this.repositoryProvider) {
      logger.error('[EntityService.upsertRule] RepositoryProvider not initialized');
      throw new Error('RepositoryProvider not initialized');
    }

    const kuzuClient = await this.getKuzuClient(mcpContext, clientProjectRoot);
    const repositoryRepo = this.repositoryProvider.getRepositoryRepository(clientProjectRoot);
    const ruleRepo = this.repositoryProvider.getRuleRepository(clientProjectRoot);

    // Ensure content is not null for RuleInput
    const ruleForOps = {
      ...rule,
      content: rule.content === null ? undefined : rule.content,
      triggers: rule.triggers === null ? undefined : rule.triggers,
    };

    return ruleOps.upsertRuleOp(
      mcpContext,
      repositoryName,
      branch,
      ruleForOps as RuleInput,
      repositoryRepo,
      ruleRepo,
    ) as Promise<Rule | null>;
  }

  // Add new methods for tools, delegating to Ops
  async upsertComponent(
    mcpContext: EnrichedRequestHandlerExtra,
    clientProjectRoot: string,
    repositoryName: string,
    branch: string,
    componentData: {
      id: string;
      name: string;
      kind?: string;
      status?: ComponentStatus;
      depends_on?: string[];
    },
  ): Promise<Component | null> {
    const logger = mcpContext.logger || console;
    if (!this.repositoryProvider) {
      logger.error('[EntityService.upsertComponent] RepositoryProvider not initialized');
      throw new Error('RepositoryProvider not initialized');
    }

    const kuzuClient = await this.getKuzuClient(mcpContext, clientProjectRoot);
    const repositoryRepo = this.repositoryProvider.getRepositoryRepository(clientProjectRoot);
    const componentRepo = this.repositoryProvider.getComponentRepository(clientProjectRoot);

    // Construct the data object expected by componentOps.upsertComponentOp
    const componentOpData = {
      ...componentData,
      repository: repositoryName,
      branch: branch,
    };

    return componentOps.upsertComponentOp(
      mcpContext,
      repositoryName,
      branch,
      componentOpData,
      repositoryRepo,
      componentRepo,
    ) as Promise<Component | null>;
  }

  async upsertDecision(
    mcpContext: EnrichedRequestHandlerExtra,
    clientProjectRoot: string,
    repositoryName: string,
    branch: string,
    decisionData: {
      id: string;
      name: string;
      date: string;
      context?: string;
    },
  ): Promise<Decision | null> {
    const logger = mcpContext.logger || console;
    if (!this.repositoryProvider) {
      logger.error('[EntityService.upsertDecision] RepositoryProvider not initialized');
      throw new Error('RepositoryProvider not initialized');
    }

    const kuzuClient = await this.getKuzuClient(mcpContext, clientProjectRoot);
    const repositoryRepo = this.repositoryProvider.getRepositoryRepository(clientProjectRoot);
    const decisionRepo = this.repositoryProvider.getDecisionRepository(clientProjectRoot);

    // Construct the data object expected by decisionOps.upsertDecisionOp
    const decisionOpData = {
      ...decisionData,
      repository: repositoryName,
      branch: branch,
    };

    return decisionOps.upsertDecisionOp(
      mcpContext,
      repositoryName,
      branch,
      decisionOpData as DecisionInput,
      repositoryRepo,
      decisionRepo,
    ) as Promise<Decision | null>;
  }

  // Get methods for individual entities
  async getComponent(
    mcpContext: EnrichedRequestHandlerExtra,
    clientProjectRoot: string,
    repositoryName: string,
    branch: string,
    componentId: string,
  ): Promise<Component | null> {
    const logger = mcpContext.logger || console;
    if (!this.repositoryProvider) {
      logger.error('[EntityService.getComponent] RepositoryProvider not initialized');
      throw new Error('RepositoryProvider not initialized');
    }

    try {
      const componentRepo = this.repositoryProvider.getComponentRepository(clientProjectRoot);
      const component = await componentRepo.findByIdAndBranch(repositoryName, componentId, branch);
      return component;
    } catch (error: any) {
      logger.error(`[EntityService.getComponent] Error getting component ${componentId}:`, error);
      throw error;
    }
  }

  async getDecision(
    mcpContext: EnrichedRequestHandlerExtra,
    clientProjectRoot: string,
    repositoryName: string,
    branch: string,
    decisionId: string,
  ): Promise<Decision | null> {
    const logger = mcpContext.logger || console;
    if (!this.repositoryProvider) {
      logger.error('[EntityService.getDecision] RepositoryProvider not initialized');
      throw new Error('RepositoryProvider not initialized');
    }

    try {
      const decisionRepo = this.repositoryProvider.getDecisionRepository(clientProjectRoot);
      const decision = await decisionRepo.findByIdAndBranch(repositoryName, decisionId, branch);
      return decision;
    } catch (error: any) {
      logger.error(`[EntityService.getDecision] Error getting decision ${decisionId}:`, error);
      throw error;
    }
  }

  async getRule(
    mcpContext: EnrichedRequestHandlerExtra,
    clientProjectRoot: string,
    repositoryName: string,
    branch: string,
    ruleId: string,
  ): Promise<Rule | null> {
    const logger = mcpContext.logger || console;
    if (!this.repositoryProvider) {
      logger.error('[EntityService.getRule] RepositoryProvider not initialized');
      throw new Error('RepositoryProvider not initialized');
    }

    try {
      const ruleRepo = this.repositoryProvider.getRuleRepository(clientProjectRoot);
      const rule = await ruleRepo.findByIdAndBranch(repositoryName, ruleId, branch);
      return rule;
    } catch (error: any) {
      logger.error(`[EntityService.getRule] Error getting rule ${ruleId}:`, error);
      throw error;
    }
  }

  /**
   * Resolves the final value for a field being updated.
   * If an `updateValue` is provided, it takes precedence. Otherwise, `existingValue` is used.
   * Explicit `null` values are converted to `undefined`.
   * @param updateValue The new value from the update payload.
   * @param existingValue The current value of the entity's field.
   * @returns The resolved value for the update, or `undefined`.
   */
  private _resolveUpdateField<T>(
    updateValue: T | undefined | null,
    existingValue: T | undefined | null,
  ): T | undefined {
    const value = updateValue !== undefined ? updateValue : existingValue;
    return value === null ? undefined : value;
  }

  // Update methods for entities (distinct from upsert - only update existing)
  async updateComponent(
    mcpContext: EnrichedRequestHandlerExtra,
    clientProjectRoot: string,
    repositoryName: string,
    branch: string,
    componentId: string,
    updates: Partial<Omit<Component, 'id' | 'repository' | 'branch' | 'type'>>,
  ): Promise<Component | null> {
    const logger = mcpContext.logger || console;
    if (!this.repositoryProvider) {
      logger.error('[EntityService.updateComponent] RepositoryProvider not initialized');
      throw new Error('RepositoryProvider not initialized');
    }

    try {
      // First check if component exists
      const existing = await this.getComponent(
        mcpContext,
        clientProjectRoot,
        repositoryName,
        branch,
        componentId,
      );
      if (!existing) {
        logger.warn(`[EntityService.updateComponent] Component ${componentId} not found`);
        return null;
      }

      // Merge updates with existing data
      const updatedData = {
        id: componentId,
        name: existing.name,
<<<<<<< HEAD
        kind: this._resolveUpdateField(updates.kind, existing.kind),
        depends_on: this._resolveUpdateField(updates.depends_on, existing.depends_on),
        status: this._resolveUpdateField(updates.status, existing.status),
=======
        kind: this.convertNullToUndefined(updates.kind, existing.kind),
        depends_on: this.convertNullToUndefined(updates.depends_on, existing.depends_on),
        status: this.convertNullToUndefined(updates.status, existing.status),
>>>>>>> de2442a7
      };

      return await this.upsertComponent(
        mcpContext,
        clientProjectRoot,
        repositoryName,
        branch,
        updatedData,
      );
    } catch (error: any) {
      logger.error(
        `[EntityService.updateComponent] Error updating component ${componentId}:`,
        error,
      );
      throw error;
    }
  }

  async updateDecision(
    mcpContext: EnrichedRequestHandlerExtra,
    clientProjectRoot: string,
    repositoryName: string,
    branch: string,
    decisionId: string,
    updates: Partial<Omit<Decision, 'id' | 'repository' | 'branch' | 'type'>>,
  ): Promise<Decision | null> {
    const logger = mcpContext.logger || console;
    if (!this.repositoryProvider) {
      logger.error('[EntityService.updateDecision] RepositoryProvider not initialized');
      throw new Error('RepositoryProvider not initialized');
    }

    try {
      // First check if decision exists
      const existing = await this.getDecision(
        mcpContext,
        clientProjectRoot,
        repositoryName,
        branch,
        decisionId,
      );
      if (!existing) {
        logger.warn(`[EntityService.updateDecision] Decision ${decisionId} not found`);
        return null;
      }

      // Merge updates with existing data
      const updatedData = {
        ...existing,
        ...updates,
        // Use helper to consistently handle null/undefined
        context: this._resolveUpdateField(updates.context, existing.context),
      };

      // Use upsert method to update
      return await this.upsertDecision(
        mcpContext,
        clientProjectRoot,
        repositoryName,
        branch,
        updatedData,
      );
    } catch (error: any) {
      logger.error(`[EntityService.updateDecision] Error updating decision ${decisionId}:`, error);
      throw error;
    }
  }

  async updateRule(
    mcpContext: EnrichedRequestHandlerExtra,
    clientProjectRoot: string,
    repositoryName: string,
    branch: string,
    ruleId: string,
    updates: Partial<Omit<Rule, 'id' | 'repository' | 'branch' | 'type'>>,
  ): Promise<Rule | null> {
    const logger = mcpContext.logger || console;
    if (!this.repositoryProvider) {
      logger.error('[EntityService.updateRule] RepositoryProvider not initialized');
      throw new Error('RepositoryProvider not initialized');
    }

    try {
      // First check if rule exists
      const existing = await this.getRule(
        mcpContext,
        clientProjectRoot,
        repositoryName,
        branch,
        ruleId,
      );
      if (!existing) {
        logger.warn(`[EntityService.updateRule] Rule ${ruleId} not found`);
        return null;
      }

      // Merge updates with existing data
      const updatedData = {
        ...existing,
        ...updates,
        // Use helper to consistently handle null/undefined
        content: this._resolveUpdateField(updates.content, existing.content),
        triggers: this._resolveUpdateField(updates.triggers, existing.triggers),
      };

      // Use upsert method to update
      return await this.upsertRule(
        mcpContext,
        clientProjectRoot,
        repositoryName,
        updatedData,
        branch,
      );
    } catch (error: any) {
      logger.error(`[EntityService.updateRule] Error updating rule ${ruleId}:`, error);
      throw error;
    }
  }

  // Delete methods for entities
  async deleteComponent(
    mcpContext: EnrichedRequestHandlerExtra,
    clientProjectRoot: string,
    repositoryName: string,
    branch: string,
    componentId: string,
  ): Promise<boolean> {
    const logger = mcpContext.logger || console;
    if (!this.repositoryProvider) {
      logger.error('[EntityService.deleteComponent] RepositoryProvider not initialized');
      throw new Error('RepositoryProvider not initialized');
    }

    try {
      const kuzuClient = await this.getKuzuClient(mcpContext, clientProjectRoot);
      const repositoryRepo = this.repositoryProvider.getRepositoryRepository(clientProjectRoot);
      return await componentOps.deleteComponentOp(
        mcpContext,
        kuzuClient,
        repositoryRepo,
        repositoryName,
        branch,
        componentId,
      );
    } catch (error: any) {
      logger.error(
        `[EntityService.deleteComponent] Error deleting component ${componentId}:`,
        error,
      );
      throw error;
    }
  }

  async deleteDecision(
    mcpContext: EnrichedRequestHandlerExtra,
    clientProjectRoot: string,
    repositoryName: string,
    branch: string,
    decisionId: string,
  ): Promise<boolean> {
    const logger = mcpContext.logger || console;
    if (!this.repositoryProvider) {
      logger.error('[EntityService.deleteDecision] RepositoryProvider not initialized');
      throw new Error('RepositoryProvider not initialized');
    }

    try {
      const kuzuClient = await this.getKuzuClient(mcpContext, clientProjectRoot);
      const repositoryRepo = this.repositoryProvider.getRepositoryRepository(clientProjectRoot);
      return await decisionOps.deleteDecisionOp(
        mcpContext,
        kuzuClient,
        repositoryRepo,
        repositoryName,
        branch,
        decisionId,
      );
    } catch (error: any) {
      logger.error(`[EntityService.deleteDecision] Error deleting decision ${decisionId}:`, error);
      throw error;
    }
  }

  async deleteRule(
    mcpContext: EnrichedRequestHandlerExtra,
    clientProjectRoot: string,
    repositoryName: string,
    branch: string,
    ruleId: string,
  ): Promise<boolean> {
    const logger = mcpContext.logger || console;
    if (!this.repositoryProvider) {
      logger.error('[EntityService.deleteRule] RepositoryProvider not initialized');
      throw new Error('RepositoryProvider not initialized');
    }

    try {
      const kuzuClient = await this.getKuzuClient(mcpContext, clientProjectRoot);
      const repositoryRepo = this.repositoryProvider.getRepositoryRepository(clientProjectRoot);
      return await ruleOps.deleteRuleOp(
        mcpContext,
        kuzuClient,
        repositoryRepo,
        repositoryName,
        branch,
        ruleId,
      );
    } catch (error: any) {
      logger.error(`[EntityService.deleteRule] Error deleting rule ${ruleId}:`, error);
      throw error;
    }
  }

  async deleteFile(
    mcpContext: EnrichedRequestHandlerExtra,
    clientProjectRoot: string,
    repositoryName: string,
    branch: string,
    fileId: string,
  ): Promise<boolean> {
    const logger = mcpContext.logger || console;
    if (!this.repositoryProvider) {
      logger.error('[EntityService.deleteFile] RepositoryProvider not initialized');
      throw new Error('RepositoryProvider not initialized');
    }

    try {
      const kuzuClient = await this.getKuzuClient(mcpContext, clientProjectRoot);
      const repositoryRepo = this.repositoryProvider.getRepositoryRepository(clientProjectRoot);
      return await fileOps.deleteFileOp(
        mcpContext,
        kuzuClient,
        repositoryRepo,
        repositoryName,
        branch,
        fileId,
      );
    } catch (error: any) {
      logger.error(`[EntityService.deleteFile] Error deleting file ${fileId}:`, error);
      throw error;
    }
  }

  async deleteTag(
    mcpContext: EnrichedRequestHandlerExtra,
    clientProjectRoot: string,
    tagId: string,
  ): Promise<boolean> {
    const logger = mcpContext.logger || console;
    if (!this.repositoryProvider) {
      logger.error('[EntityService.deleteTag] RepositoryProvider not initialized');
      throw new Error('RepositoryProvider not initialized');
    }

    try {
      const kuzuClient = await this.getKuzuClient(mcpContext, clientProjectRoot);
      return await tagOps.deleteTagOp(mcpContext, kuzuClient, tagId);
    } catch (error: any) {
      logger.error(`[EntityService.deleteTag] Error deleting tag ${tagId}:`, error);
      throw error;
    }
  }
  async getFile(
    mcpContext: EnrichedRequestHandlerExtra,
    clientProjectRoot: string,
    repositoryName: string,
    branch: string,
    fileId: string,
  ): Promise<FileRecord | null> {
    const logger = mcpContext.logger || console;
    if (!this.repositoryProvider) {
      logger.error('[EntityService.getFile] RepositoryProvider not initialized');
      throw new Error('RepositoryProvider not initialized');
    }

    try {
      const fileRepo = this.repositoryProvider.getFileRepository(clientProjectRoot);
      const repositoryRepo = this.repositoryProvider.getRepositoryRepository(clientProjectRoot);

      // Get repository node ID
      const repository = await repositoryRepo.findByName(repositoryName, branch);
      if (!repository || !repository.id) {
        logger.warn(`[EntityService.getFile] Repository ${repositoryName}:${branch} not found.`);
        return null;
      }

      const file = await fileRepo.findFileById(repository.id, branch, fileId);
      return file as FileRecord | null;
    } catch (error: any) {
      logger.error(`[EntityService.getFile] Error getting file ${fileId}:`, error);
      throw error;
    }
  }

  async getTag(
    mcpContext: EnrichedRequestHandlerExtra,
    clientProjectRoot: string,
    repositoryName: string,
    branch: string,
    tagId: string,
  ): Promise<Tag | null> {
    const logger = mcpContext.logger || console;
    if (!this.repositoryProvider) {
      logger.error('[EntityService.getTag] RepositoryProvider not initialized');
      throw new Error('RepositoryProvider not initialized');
    }

    try {
      const tagRepo = this.repositoryProvider.getTagRepository(clientProjectRoot);
      const tag = await tagRepo.findTagById(tagId);
      return tag;
    } catch (error: any) {
      logger.error(`[EntityService.getTag] Error getting tag ${tagId}:`, error);
      throw error;
    }
  }

  async addFile(
    mcpContext: EnrichedRequestHandlerExtra,
    clientProjectRoot: string,
    repositoryName: string,
    branch: string,
    fileData: FileInput,
  ): Promise<z.infer<typeof toolSchemas.EntityCreateOutputSchema>> {
    const logger = mcpContext.logger || console;
    if (!this.repositoryProvider) {
      logger.error('[EntityService.addFile] RepositoryProvider not initialized');
      throw new Error('RepositoryProvider not initialized');
    }

    const kuzuClient = await this.getKuzuClient(mcpContext, clientProjectRoot);
    const repositoryRepo = this.repositoryProvider.getRepositoryRepository(clientProjectRoot);
    const fileRepo = this.repositoryProvider.getFileRepository(clientProjectRoot);

    const fileOpData = {
      ...fileData,
      repository: repositoryName,
      branch: branch,
    };

    const createdFile = await fileOps.addFileOp(
      mcpContext,
      repositoryName,
      branch,
      fileOpData,
      repositoryRepo,
      fileRepo,
    );

    if (!createdFile || !createdFile.success || !createdFile.file) {
      logger.warn(`[EntityService.addFile] Failed to add file ${fileData.id}`);
      return {
        success: false,
        message: createdFile?.message || 'Failed to add file',
        entity: {},
      };
    }

    logger.info(`[EntityService.addFile] File ${createdFile.file.id} added successfully`);
    return {
      success: true,
      message: 'File added successfully',
      entity: createdFile.file,
    };
  }

  async associateFileWithComponent(
    mcpContext: EnrichedRequestHandlerExtra,
    clientProjectRoot: string,
    repositoryName: string,
    branch: string,
    componentId: string,
    fileId: string,
  ): Promise<z.infer<typeof toolSchemas.AssociateOutputSchema>> {
    const logger = mcpContext.logger || console;
    if (!this.repositoryProvider) {
      logger.error('[EntityService.associateFileWithComponent] RepositoryProvider not initialized');
      throw new Error('RepositoryProvider not initialized');
    }

    const kuzuClient = await this.getKuzuClient(mcpContext, clientProjectRoot);
    const repositoryRepo = this.repositoryProvider.getRepositoryRepository(clientProjectRoot);
    const fileRepo = this.repositoryProvider.getFileRepository(clientProjectRoot);

    const success = await fileOps.associateFileWithComponentOp(
      mcpContext,
      repositoryName,
      branch,
      componentId,
      fileId,
      repositoryRepo,
      fileRepo,
    );

    if (!success || !success.success) {
      logger.warn(
        `[EntityService.associateFileWithComponent] Failed to associate ${fileId} with ${componentId}`,
      );
      return {
        type: 'file-component',
        success: false,
        message: success?.message || 'Failed to associate file with component',
        association: {
          from: fileId,
          to: componentId,
          relationship: 'IMPLEMENTS',
        },
      };
    }

    logger.info(
      `[EntityService.associateFileWithComponent] Associated ${fileId} with ${componentId}`,
    );
    return {
      type: 'file-component',
      success: true,
      message: 'File associated with component successfully',
      association: {
        from: fileId,
        to: componentId,
        relationship: 'IMPLEMENTS',
      },
    };
  }

  async addTag(
    mcpContext: EnrichedRequestHandlerExtra,
    clientProjectRoot: string,
    repositoryName: string,
    branch: string,
    tagData: TagInput,
  ): Promise<z.infer<typeof toolSchemas.EntityCreateOutputSchema>> {
    const logger = mcpContext.logger || console;
    if (!this.repositoryProvider) {
      logger.error('[EntityService.addTag] RepositoryProvider not initialized');
      throw new Error('RepositoryProvider not initialized');
    }

    const kuzuClient = await this.getKuzuClient(mcpContext, clientProjectRoot);
    const repositoryRepo = this.repositoryProvider.getRepositoryRepository(clientProjectRoot);
    const tagRepo = this.repositoryProvider.getTagRepository(clientProjectRoot);

    const tagOpData = {
      ...tagData,
      repository: repositoryName,
      branch: branch,
    };

    const createdTag = await tagOps.addTagOp(
      mcpContext,
      repositoryName,
      branch,
      tagOpData,
      repositoryRepo,
      tagRepo,
    );

    if (!createdTag || !createdTag.success || !createdTag.tag) {
      logger.warn(`[EntityService.addTag] Failed to add tag ${tagData.id}`);
      return {
        success: false,
        message: createdTag?.message || 'Failed to add tag',
        entity: {},
      };
    }

    logger.info(`[EntityService.addTag] Tag ${createdTag.tag.id} added successfully`);
    return {
      success: true,
      message: 'Tag added successfully',
      entity: createdTag.tag,
    };
  }

  async tagItem(
    mcpContext: EnrichedRequestHandlerExtra,
    clientProjectRoot: string,
    repositoryName: string,
    branch: string,
    itemId: string,
    itemType: 'Component' | 'Decision' | 'Rule' | 'File' | 'Context',
    tagId: string,
  ): Promise<z.infer<typeof toolSchemas.AssociateOutputSchema>> {
    const logger = mcpContext.logger || console;
    if (!this.repositoryProvider) {
      logger.error('[EntityService.tagItem] RepositoryProvider not initialized');
      throw new Error('RepositoryProvider not initialized');
    }

    const kuzuClient = await this.getKuzuClient(mcpContext, clientProjectRoot);
    const repositoryRepo = this.repositoryProvider.getRepositoryRepository(clientProjectRoot);
    const tagRepo = this.repositoryProvider.getTagRepository(clientProjectRoot);

    const success = await tagOps.tagItemOp(
      mcpContext,
      repositoryName,
      branch,
      itemId,
      itemType,
      tagId,
      repositoryRepo,
      tagRepo,
    );

    if (!success || !success.success) {
      logger.warn(`[EntityService.tagItem] Failed to tag ${itemType} ${itemId} with ${tagId}`);
      return {
        type: 'tag-item',
        success: false,
        message: success?.message || 'Failed to tag item',
        association: {
          from: tagId,
          to: itemId,
          relationship: 'TAGS',
        },
      };
    }

    logger.info(`[EntityService.tagItem] Tagged ${itemType} ${itemId} with ${tagId}`);
    return {
      type: 'tag-item',
      success: true,
      message: `${itemType} tagged successfully`,
      association: {
        from: tagId,
        to: itemId,
        relationship: 'TAGS',
      },
    };
  }

  async deleteContext(
    mcpContext: EnrichedRequestHandlerExtra,
    clientProjectRoot: string,
    repositoryName: string,
    branch: string,
    contextId: string,
  ): Promise<boolean> {
    const logger = mcpContext.logger || console;
    if (!this.repositoryProvider) {
      logger.error('[EntityService.deleteContext] RepositoryProvider not initialized');
      throw new Error('RepositoryProvider not initialized');
    }

    try {
      const kuzuClient = await this.getKuzuClient(mcpContext, clientProjectRoot);
      const repositoryRepo = this.repositoryProvider.getRepositoryRepository(clientProjectRoot);
      return await contextOps.deleteContextOp(
        mcpContext,
        kuzuClient,
        repositoryRepo,
        repositoryName,
        branch,
        contextId,
      );
    } catch (error: any) {
      logger.error(`[EntityService.deleteContext] Error deleting context ${contextId}:`, error);
      throw error;
    }
  }

  // Helper methods for bulk deletion
  private async executeBulkDeletion(
    kuzuClient: KuzuDBClient,
    entityType: string,
    whereClause: string,
    params: Record<string, any>,
    dryRun: boolean,
  ): Promise<{
    entities: Array<{ type: string; id: string; name?: string }>;
    count: number;
  }> {
    const query = `
      MATCH (n:${entityType})
      WHERE ${whereClause}
      ${dryRun ? '' : 'DETACH DELETE n'}
      RETURN n.id as id, n.name as name, labels(n) as labels
    `;
    const results = await kuzuClient.executeQuery(query, params);

    const entities = results.map((row: any) => ({
      type:
        (row.labels as string[])
          .find((l) => l.toLowerCase() === entityType.toLowerCase())
          ?.toLowerCase() || entityType.toLowerCase(),
      id: row.id,
      name: row.name,
    }));

    return { entities, count: entities.length };
  }

  private async handleTagDeletion(
    kuzuClient: KuzuDBClient,
    dryRun: boolean,
  ): Promise<{
    entities: Array<{ type: string; id: string; name?: string }>;
    count: number;
  }> {
    const query = `
      MATCH (t:Tag)
      ${dryRun ? '' : 'DETACH DELETE t'}
      RETURN t.id as id, t.name as name
    `;
    const results = await kuzuClient.executeQuery(query, {});

    const entities = results.map((row: any) => ({
      type: 'tag',
      id: row.id,
      name: row.name,
    }));

    return { entities, count: entities.length };
  }

  private async processRepositoryScopedEntities(
    kuzuClient: KuzuDBClient,
    entityTypes: string[],
    repositoryName: string,
    branch: string,
    dryRun: boolean,
  ): Promise<{
    entities: Array<{ type: string; id: string; name?: string }>;
    count: number;
  }> {
    let totalCount = 0;
    const allEntities: Array<{ type: string; id: string; name?: string }> = [];

    for (const type of entityTypes) {
      if (type === 'Tag') {
        continue; // Tags are handled separately
      }

      const whereClause = 'n.repository = $repositoryName AND n.branch = $branch';
      const params = { repositoryName, branch };

      const result = await this.executeBulkDeletion(kuzuClient, type, whereClause, params, dryRun);

      allEntities.push(...result.entities);
      totalCount += result.count;
    }

    return { entities: allEntities, count: totalCount };
  }

  // Bulk delete methods
  async bulkDeleteByType(
    mcpContext: EnrichedRequestHandlerExtra,
    clientProjectRoot: string,
    repositoryName: string,
    branch: string,
    entityType: 'component' | 'decision' | 'rule' | 'file' | 'tag' | 'context' | 'all',
    options: {
      dryRun?: boolean;
      force?: boolean;
    } = {},
  ): Promise<{
    count: number;
    entities: Array<{ type: string; id: string; name?: string }>;
    warnings: string[];
  }> {
    const logger = mcpContext.logger || console;
    if (!this.repositoryProvider) {
      logger.error('[EntityService.bulkDeleteByType] RepositoryProvider not initialized');
      throw new Error('RepositoryProvider not initialized');
    }

    try {
      const kuzuClient = await this.getKuzuClient(mcpContext, clientProjectRoot);
      const repositoryRepo = this.repositoryProvider.getRepositoryRepository(clientProjectRoot);

      // Get repository to ensure it exists
      const repository = await repositoryRepo.findByName(repositoryName, branch);
      if (!repository || !repository.id) {
        logger.warn(
          `[EntityService.bulkDeleteByType] Repository ${repositoryName}:${branch} not found.`,
        );
        return {
          count: 0,
          entities: [],
          warnings: [`Repository ${repositoryName}:${branch} not found`],
        };
      }

      const warnings: string[] = [];
      let totalCount = 0;
      const deletedEntities: Array<{ type: string; id: string; name?: string }> = [];

      // Define entity types to process
      const entityTypes =
        entityType === 'all'
          ? ['Component', 'Decision', 'Rule', 'File', 'Context']
          : [entityType.charAt(0).toUpperCase() + entityType.slice(1)];

      // Handle tags (they're not scoped to repository/branch)
      if (entityType === 'tag' || entityType === 'all') {
        const tagResult = await this.handleTagDeletion(kuzuClient, options.dryRun || false);
        deletedEntities.push(...tagResult.entities);
        totalCount += tagResult.count;
      }

      // Process repository-scoped entities
      if (entityType !== 'tag') {
        const scopedResult = await this.processRepositoryScopedEntities(
          kuzuClient,
          entityTypes,
          repositoryName,
          branch,
          options.dryRun || false,
        );
        deletedEntities.push(...scopedResult.entities);
        totalCount += scopedResult.count;
      }

      logger.info(
        `[EntityService.bulkDeleteByType] ${options.dryRun ? 'Would delete' : 'Deleted'} ${totalCount} ${entityType} entities in ${repositoryName}:${branch}`,
      );

      return {
        count: totalCount,
        entities: deletedEntities,
        warnings,
      };
    } catch (error: any) {
      logger.error(`[EntityService.bulkDeleteByType] Error bulk deleting ${entityType}:`, error);
      throw error;
    }
  }

  async bulkDeleteByTag(
    mcpContext: EnrichedRequestHandlerExtra,
    clientProjectRoot: string,
    repositoryName: string,
    branch: string,
    tagId: string,
    options: {
      dryRun?: boolean;
      force?: boolean;
    } = {},
  ): Promise<{
    count: number;
    entities: Array<{ type: string; id: string; name?: string }>;
    warnings: string[];
  }> {
    const logger = mcpContext.logger || console;
    if (!this.repositoryProvider) {
      logger.error('[EntityService.bulkDeleteByTag] RepositoryProvider not initialized');
      throw new Error('RepositoryProvider not initialized');
    }

    try {
      const kuzuClient = await this.getKuzuClient(mcpContext, clientProjectRoot);
      const warnings: string[] = [];
      let totalCount = 0;
      const deletedEntities: Array<{ type: string; id: string; name?: string }> = [];

      // Verify tag exists
      const tagExistsQuery = `MATCH (t:Tag {id: $tagId}) RETURN count(t) as tagCount`;
      const tagExistsResult = await kuzuClient.executeQuery(tagExistsQuery, { tagId });
      if (!tagExistsResult[0]?.tagCount) {
        warnings.push(`Tag with ID ${tagId} not found`);
        return { count: 0, entities: [], warnings };
      }

      const whereClause = 't.id = $tagId AND n.repository = $repositoryName AND n.branch = $branch';
      const params = { tagId, repositoryName, branch };

      const query = `
        MATCH (t:Tag)-[:TAGGED_WITH]-(n)
        WHERE ${whereClause}
        ${options.dryRun ? '' : 'DETACH DELETE n'}
        RETURN n.id as id, n.name as name, labels(n) as labels
      `;

      const results = await kuzuClient.executeQuery(query, params);

      const entities = results.map((row: any) => ({
        type: (row.labels as string[]).find((l) => l !== 'Tag')?.toLowerCase() || 'unknown',
        id: row.id,
        name: row.name,
      }));

      totalCount = entities.length;
      deletedEntities.push(...entities);

      logger.info(
        `[EntityService.bulkDeleteByTag] ${
          options.dryRun ? 'Would delete' : 'Deleted'
        } ${totalCount} entities tagged with ${tagId} in ${repositoryName}:${branch}`,
      );

      return {
        count: totalCount,
        entities: deletedEntities,
        warnings,
      };
    } catch (error: any) {
      logger.error(`[EntityService.bulkDeleteByTag] Error bulk deleting by tag ${tagId}:`, error);
      throw error;
    }
  }

  async bulkDeleteByBranch(
    mcpContext: EnrichedRequestHandlerExtra,
    clientProjectRoot: string,
    repositoryName: string,
    targetBranch: string,
    options: {
      dryRun?: boolean;
      force?: boolean;
    } = {},
  ): Promise<{
    count: number;
    entities: Array<{ type: string; id: string; name?: string }>;
    warnings: string[];
  }> {
    const logger = mcpContext.logger || console;
    if (!this.repositoryProvider) {
      logger.error('[EntityService.bulkDeleteByBranch] RepositoryProvider not initialized');
      throw new Error('RepositoryProvider not initialized');
    }

    try {
      const kuzuClient = await this.getKuzuClient(mcpContext, clientProjectRoot);
      const warnings: string[] = [];
      let totalCount = 0;
      const deletedEntities: Array<{ type: string; id: string; name?: string }> = [];

      // Entity types that are scoped to repository/branch
      const entityTypes = ['Component', 'Decision', 'Rule', 'File', 'Context'];

      // Process repository-scoped entities using helper method
      const scopedResult = await this.processRepositoryScopedEntities(
        kuzuClient,
        entityTypes,
        repositoryName,
        targetBranch,
        options.dryRun || false,
      );
      deletedEntities.push(...scopedResult.entities);
      totalCount += scopedResult.count;

      // Also delete the repository record for this branch if not dry run
      if (!options.dryRun) {
        const repoDeleteQuery = `
          MATCH (r:Repository {name: $repositoryName, branch: $targetBranch})
          DELETE r
          RETURN count(r) as deletedCount
        `;

        const repoResult = await kuzuClient.executeQuery(repoDeleteQuery, {
          repositoryName,
          targetBranch,
        });
        const repoDeletedCount = repoResult[0]?.deletedCount || 0;
        if (repoDeletedCount > 0) {
          deletedEntities.push({
            type: 'repository',
            id: `${repositoryName}:${targetBranch}`,
            name: repositoryName,
          });
          totalCount += repoDeletedCount;
        }
      }

      logger.info(
        `[EntityService.bulkDeleteByBranch] ${
          options.dryRun ? 'Would delete' : 'Deleted'
        } ${totalCount} entities from branch ${targetBranch} in repository ${repositoryName}`,
      );

      return {
        count: totalCount,
        entities: deletedEntities,
        warnings,
      };
    } catch (error: any) {
      logger.error(
        `[EntityService.bulkDeleteByBranch] Error bulk deleting branch ${targetBranch}:`,
        error,
      );
      throw error;
    }
  }

  async bulkDeleteByRepository(
    mcpContext: EnrichedRequestHandlerExtra,
    clientProjectRoot: string,
    repositoryName: string,
    options: {
      dryRun?: boolean;
      force?: boolean;
    } = {},
  ): Promise<{
    count: number;
    entities: Array<{ type: string; id: string; name?: string }>;
    warnings: string[];
  }> {
    const logger = mcpContext.logger || console;
    if (!this.repositoryProvider) {
      logger.error('[EntityService.bulkDeleteByRepository] RepositoryProvider not initialized');
      throw new Error('RepositoryProvider not initialized');
    }

    try {
      const kuzuClient = await this.getKuzuClient(mcpContext, clientProjectRoot);
      const warnings: string[] = [];
      let totalCount = 0;
      const deletedEntities: Array<{ type: string; id: string; name?: string }> = [];

      // Entity types that are scoped to repository
      const entityTypes = ['Component', 'Decision', 'Rule', 'File', 'Context'];

      // Process repository-scoped entities across all branches
      for (const entityType of entityTypes) {
        const whereClause = 'n.repository = $repositoryName';
        const params = { repositoryName };

        const result = await this.executeBulkDeletion(
          kuzuClient,
          entityType,
          whereClause,
          params,
          options.dryRun || false,
        );

        // For repository deletion, include branch info in entity names
        const entitiesWithBranch = result.entities.map((entity: any) => ({
          ...entity,
          name: entity.name ? `${entity.name} (multi-branch)` : `${entity.id} (multi-branch)`,
        }));

        deletedEntities.push(...entitiesWithBranch);
        totalCount += result.count;
      }

      // Delete all repository records for this repository (all branches)
      if (!options.dryRun) {
        const repoDeleteQuery = `
          MATCH (r:Repository {name: $repositoryName})
          DELETE r
          RETURN count(r) as deletedCount, collect(r.branch) as branches
        `;

        const repoResult = await kuzuClient.executeQuery(repoDeleteQuery, {
          repositoryName,
        });
        const repoDeletedCount = repoResult[0]?.deletedCount || 0;
        const branches = repoResult[0]?.branches || [];

        if (repoDeletedCount > 0) {
          for (const branch of branches) {
            deletedEntities.push({
              type: 'repository',
              id: `${repositoryName}:${branch}`,
              name: `${repositoryName} (${branch})`,
            });
          }
          totalCount += repoDeletedCount;
        }
      }

      logger.info(
        `[EntityService.bulkDeleteByRepository] ${
          options.dryRun ? 'Would delete' : 'Deleted'
        } ${totalCount} entities from repository ${repositoryName} (all branches)`,
      );

      return {
        count: totalCount,
        entities: deletedEntities,
        warnings,
      };
    } catch (error: any) {
      logger.error(
        `[EntityService.bulkDeleteByRepository] Error bulk deleting repository ${repositoryName}:`,
        error,
      );
      throw error;
    }
  }
}<|MERGE_RESOLUTION|>--- conflicted
+++ resolved
@@ -30,7 +30,7 @@
    */
   private convertNullToUndefined<T>(
     value: T | null | undefined,
-    fallback?: T | null | undefined
+    fallback?: T | null | undefined,
   ): T | undefined {
     if (value !== undefined) {
       return value === null ? undefined : value;
@@ -274,15 +274,9 @@
       const updatedData = {
         id: componentId,
         name: existing.name,
-<<<<<<< HEAD
         kind: this._resolveUpdateField(updates.kind, existing.kind),
         depends_on: this._resolveUpdateField(updates.depends_on, existing.depends_on),
         status: this._resolveUpdateField(updates.status, existing.status),
-=======
-        kind: this.convertNullToUndefined(updates.kind, existing.kind),
-        depends_on: this.convertNullToUndefined(updates.depends_on, existing.depends_on),
-        status: this.convertNullToUndefined(updates.status, existing.status),
->>>>>>> de2442a7
       };
 
       return await this.upsertComponent(
