--- conflicted
+++ resolved
@@ -1,4 +1,3 @@
-import path from 'path';
 import { MemoryService } from '../services/memory.service';
 import { EnrichedRequestHandlerExtra } from './types/sdk-custom';
 
@@ -17,1694 +16,13 @@
 // New Handler Type based on SDK
 export type SdkToolHandler = (
   params: any,
-<<<<<<< HEAD
-  context: EnrichedRequestHandlerExtra, // CHANGED
-  memoryService: MemoryService, // Explicitly passing MemoryService for now
-) => Promise<unknown>;
-=======
   context: EnrichedRequestHandlerExtra,
   memoryService: MemoryService,
 ) => Promise<any>;
->>>>>>> 93c2ec95
 
 /**
  * Tool handlers mapping - only unified tools
  */
-<<<<<<< HEAD
-function ensureValidSessionContext(
-  params: any,
-  context: EnrichedRequestHandlerExtra, // CHANGED
-  toolName: string,
-): string {
-  const logger = context.logger || console;
-  const clientProjectRoot = context.session.clientProjectRoot as string | undefined;
-  const sessionRepository = context.session.repository as string | undefined;
-  const sessionBranch = context.session.branch as string | undefined;
-
-  // Check if this is init-memory-bank, which establishes the context
-  if (toolName === 'init-memory-bank') {
-    return params.clientProjectRoot;
-  }
-
-  // For all other tools, verify session is properly initialized
-  if (!clientProjectRoot || !sessionRepository || !sessionBranch) {
-    const errorMsg = `Session not properly initialized for tool '${toolName}'. 'init-memory-bank' must be called first to establish clientProjectRoot, repository, and branch for this session.`;
-    logger.error(errorMsg);
-    throw new Error(errorMsg);
-  }
-
-  if (!params || typeof params !== 'object') {
-    const errorMsg = `Invalid parameters for tool '${toolName}'. Expected an object with repository and branch properties.`;
-    logger.error(errorMsg);
-    throw new Error(errorMsg);
-  }
-
-  // Check that the repository and branch match what's in the session
-  if (
-    params.repository &&
-    params.branch &&
-    (sessionRepository !== params.repository || sessionBranch !== params.branch)
-  ) {
-    const errorMsg = `Session/Tool mismatch for tool '${toolName}': Current session is for '${sessionRepository}:${sessionBranch}', but tool is targeting '${params.repository}:${params.branch}'. Initialize a new session for the target repository/branch if needed.`;
-    logger.error(errorMsg);
-    throw new Error(errorMsg);
-  }
-
-  // Verify the client project root is absolute and exists
-  if (!clientProjectRoot) {
-    const errorMsg = `Invalid clientProjectRoot for tool '${toolName}'. 'init-memory-bank' must be called first with a valid absolute path.`;
-    logger.error(errorMsg);
-    throw new Error(errorMsg);
-  }
-
-  if (!path.isAbsolute(clientProjectRoot)) {
-    const errorMsg = `Invalid clientProjectRoot path for tool '${toolName}': '${clientProjectRoot}'. Path must be absolute.`;
-    logger.error(errorMsg);
-    throw new Error(errorMsg);
-  }
-
-  return clientProjectRoot;
-}
-
-export const toolHandlers: Record<string, SdkToolHandler> = {
-  'init-memory-bank': async (params, context, memoryService) => {
-    console.error('[DEBUG-HANDLER] init-memory-bank ENTERED with params:', params);
-    console.error('[DEBUG-HANDLER] context keys:', Object.keys(context));
-    console.error('[DEBUG-HANDLER] memoryService available:', !!memoryService);
-    context.logger.info('[toolHandlers.init-memory-bank] ENTERED.', {
-      params: params,
-      sessionClientProjectRoot: context.session.clientProjectRoot,
-    });
-
-    // Send initial progress notification
-    await context.sendProgress({
-      status: 'initializing',
-      message: 'Starting memory bank initialization...',
-      percent: 5,
-    });
-
-    console.error('[DEBUG-HANDLER] About to validate params with schema...');
-    const validatedParams = InitMemoryBankInputSchema.parse(params);
-    console.error('[DEBUG-HANDLER] Params validated:', validatedParams);
-    context.logger.info(
-      `Executing init-memory-bank for ${validatedParams.repository}:${validatedParams.branch}`,
-      { clientProjectRoot: validatedParams.clientProjectRoot },
-    );
-
-    // Store clientProjectRoot, repository, and branch in the session for subsequent calls
-    context.session.clientProjectRoot = validatedParams.clientProjectRoot;
-    context.session.repository = validatedParams.repository;
-    context.session.branch = validatedParams.branch;
-
-    // Send progress for database preparation
-    await context.sendProgress({
-      status: 'in_progress',
-      message: `Preparing database path for ${validatedParams.repository}...`,
-      percent: 20,
-    });
-
-    console.error('[DEBUG-HANDLER] About to call memoryService.initMemoryBank...');
-    let result;
-    try {
-      // Notify about starting Kuzu initialization
-      await context.sendProgress({
-        status: 'in_progress',
-        message: `Initializing Kuzu database client...`,
-        percent: 40,
-      });
-
-      result = await memoryService.initMemoryBank(
-        context,
-        validatedParams.clientProjectRoot,
-        validatedParams.repository,
-        validatedParams.branch,
-      );
-
-      // Send progress after database initialization is complete
-      await context.sendProgress({
-        status: 'in_progress',
-        message: `Database client initialized successfully`,
-        percent: 80,
-      });
-
-      console.error('[DEBUG-HANDLER] memoryService.initMemoryBank returned:', result);
-    } catch (err: any) {
-      const error = err as Error;
-      console.error('[DEBUG-HANDLER] memoryService.initMemoryBank threw an exception:', error);
-
-      // Send error progress notification
-      try {
-        await context.sendProgress({
-          status: 'error',
-          message: `Failed to initialize memory bank: ${error.message || 'Unknown error'}`,
-          percent: 100,
-          isFinal: true,
-          error: {
-            message: error.message || 'Unknown error',
-            details: error.stack,
-          },
-        });
-      } catch (progressError) {
-        context.logger.error(`Failed to send error progress: ${String(progressError)}`);
-      }
-
-      throw error;
-    }
-
-    // MemoryService.initMemoryBank now returns an object matching InitMemoryBankOutputSchema
-    if (!result.success) {
-      console.error('[DEBUG-HANDLER] MemoryService failed with result:', result);
-      context.logger.error('init-memory-bank call to MemoryService failed.', { result });
-
-      // Send error progress notification for unsuccessful result
-      try {
-        await context.sendProgress({
-          status: 'error',
-          message: result.message || 'Memory bank initialization failed',
-          percent: 100,
-          isFinal: true,
-        });
-      } catch (progressError) {
-        context.logger.error(`Failed to send error progress: ${String(progressError)}`);
-      }
-
-      throw new Error(
-        `[DEBUG-HANDLER] MemoryService failed: ${result.message || 'init-memory-bank failed in MemoryService'}`,
-      );
-    }
-
-    // Send final success progress notification
-    await context.sendProgress({
-      status: 'complete',
-      message: `Memory bank successfully initialized for ${validatedParams.repository} (branch: ${validatedParams.branch})`,
-      percent: 100,
-      isFinal: true,
-    });
-
-    console.error('[DEBUG-HANDLER] init-memory-bank SUCCESS! Returning result:', result);
-    return result; // This matches InitMemoryBankOutputSchema
-  },
-
-  'get-metadata': async (params, context, memoryService) => {
-    const validatedParams = GetMetadataInputSchema.parse(params);
-    const clientProjectRoot = ensureValidSessionContext(validatedParams, context, 'get-metadata');
-    context.logger.info(
-      `Executing get-metadata for ${validatedParams.repository}:${validatedParams.branch}`,
-      { clientProjectRoot },
-    );
-
-    const metadataContent = await memoryService.getMetadata(
-      context,
-      clientProjectRoot,
-      validatedParams.repository,
-      validatedParams.branch,
-    );
-    if (!metadataContent) {
-      context.logger.warn(
-        `Metadata not found for ${validatedParams.repository}:${validatedParams.branch}`,
-      );
-      throw new Error(
-        `Metadata not found for repository '${validatedParams.repository}' on branch '${validatedParams.branch}'.`,
-      );
-    }
-    return metadataContent; // This matches GetMetadataOutputSchema (which is MetadataContentSchema)
-  },
-
-  'update-metadata': async (params, context, memoryService) => {
-    const validatedParams = UpdateMetadataInputSchema.parse(params);
-    const clientProjectRoot = ensureValidSessionContext(
-      validatedParams,
-      context,
-      'update-metadata',
-    );
-    context.logger.info(
-      `Executing update-metadata for ${validatedParams.repository}:${validatedParams.branch}`,
-      { clientProjectRoot },
-    );
-
-    // memoryService.updateMetadata expects the full metadata content (MetadataContentSchema)
-    const result = await memoryService.updateMetadata(
-      context,
-      clientProjectRoot,
-      validatedParams.repository,
-      validatedParams.metadata, // This is the full content to set/merge
-      validatedParams.branch,
-    );
-    // MemoryService.updateMetadata returns Promise<z.infer<typeof toolSchemas.UpdateMetadataOutputSchema> | null>
-    // If null, it's a failure. Otherwise, it already matches the schema (message is optional).
-    if (!result) {
-      const errorMsg = 'Failed to update metadata (service returned null).';
-      context.logger.error(errorMsg, {
-        repository: validatedParams.repository,
-        branch: validatedParams.branch,
-      });
-      throw new Error(errorMsg);
-    }
-    // If result is not null, it means the service operation was successful and result matches UpdateMetadataOutputSchema
-    return result;
-  },
-
-  'add-component': async (params, context, memoryService) => {
-    const validatedParams = AddComponentInputSchema.parse(params);
-    const clientProjectRoot = ensureValidSessionContext(validatedParams, context, 'add-component');
-    context.logger.info(
-      `Executing add-component for ${validatedParams.repository}:${validatedParams.branch}`,
-      { id: validatedParams.id, clientProjectRoot },
-    );
-
-    // memoryService.upsertComponent takes the Zod AddComponentInputSchema directly
-    const result = await memoryService.upsertComponent(
-      context,
-      clientProjectRoot,
-      validatedParams.repository,
-      validatedParams.branch,
-      validatedParams,
-    );
-    if (!result) {
-      const errorMsg = 'Failed to add/update component (service returned null).';
-      context.logger.error(errorMsg, { params: validatedParams });
-      throw new Error(errorMsg);
-    }
-    // Construct the object matching AddComponentOutputSchema
-    return {
-      success: true,
-      message: `Component '${validatedParams.name}' (id: ${validatedParams.id}) added/updated successfully`,
-      component: result, // result is the Component object
-    };
-  },
-
-  'get-context': async (params, context, memoryService) => {
-    try {
-      context.logger.info('[get-context handler] Handler started', { params });
-      const validatedParams = GetContextInputSchema.parse(params);
-      context.logger.info('[get-context handler] Parameters validated', { validatedParams });
-
-      const clientProjectRoot = ensureValidSessionContext(validatedParams, context, 'get-context');
-      context.logger.info('[get-context handler] Session context validated', { clientProjectRoot });
-
-      context.logger.info(
-        `Executing get-context for ${validatedParams.repository}:${validatedParams.branch}`,
-        { params: validatedParams, clientProjectRoot },
-      );
-
-      context.logger.info('[get-context handler] About to call memoryService.getLatestContexts');
-      const contexts = await memoryService.getLatestContexts(
-        context,
-        clientProjectRoot,
-        validatedParams.repository,
-        validatedParams.branch,
-        validatedParams.latest === true ? 1 : validatedParams.limit,
-      );
-      context.logger.info('[get-context handler] memoryService.getLatestContexts completed', {
-        contextsLength: contexts?.length,
-      });
-
-      return contexts; // This matches GetContextOutputSchema (z.array(ContextSchema))
-    } catch (error: any) {
-      context.logger.error('[get-context handler] Error occurred', {
-        error: error.message,
-        stack: error.stack,
-      });
-      throw error;
-    }
-  },
-
-  'update-context': async (params, context, memoryService) => {
-    const validatedParams = UpdateContextInputSchema.parse(params);
-    const clientProjectRoot = ensureValidSessionContext(validatedParams, context, 'update-context');
-    context.logger.info(
-      `Executing update-context for ${validatedParams.repository}:${validatedParams.branch}`,
-      { params: validatedParams, clientProjectRoot },
-    );
-
-    const result = await memoryService.updateContext(context, clientProjectRoot, validatedParams);
-    // MemoryService.updateContext returns Promise<z.infer<typeof toolSchemas.UpdateContextOutputSchema> | null>
-    // or throws an error.
-    if (!result) {
-      // Service indicated failure by returning null (should not happen if it throws on error)
-      const errorMsg =
-        'Failed to update context (service returned null, expected throw on error or valid result).';
-      context.logger.error(errorMsg, { params: validatedParams });
-      throw new Error(errorMsg);
-    }
-    if (!result.success) {
-      // Service returned a result, but indicates failure
-      const errorMsg = result.message || 'Service operation to update context indicated failure.';
-      context.logger.error(errorMsg, { params: validatedParams });
-      throw new Error(errorMsg);
-    }
-    return result; // Matches UpdateContextOutputSchema {success, message?, context?}
-  },
-
-  'add-decision': async (params, context, memoryService) => {
-    const validatedParams = AddDecisionInputSchema.parse(params);
-    const clientProjectRoot = ensureValidSessionContext(validatedParams, context, 'add-decision');
-    context.logger.info(
-      `Executing add-decision for ${validatedParams.repository}:${validatedParams.branch}`,
-      { id: validatedParams.id, clientProjectRoot },
-    );
-
-    const result = await memoryService.upsertDecision(
-      context,
-      clientProjectRoot,
-      validatedParams.repository,
-      validatedParams.branch,
-      validatedParams,
-    );
-    if (!result) {
-      const errorMsg = 'Failed to add/update decision (service returned null).';
-      context.logger.error(errorMsg, { params: validatedParams });
-      throw new Error(errorMsg);
-    }
-    // Construct the object matching AddDecisionOutputSchema
-    return {
-      success: true,
-      message: `Decision '${validatedParams.name}' (id: ${validatedParams.id}) added/updated successfully`,
-      decision: result, // result is the Decision object
-    };
-  },
-
-  'add-rule': async (params, context, memoryService) => {
-    const validatedParams = AddRuleInputSchema.parse(params);
-    const clientProjectRoot = ensureValidSessionContext(validatedParams, context, 'add-rule');
-    context.logger.info(
-      `Executing add-rule for ${validatedParams.repository}:${validatedParams.branch}`,
-      { id: validatedParams.id, clientProjectRoot },
-    );
-
-    const { repository, branch, ...ruleData } = validatedParams;
-
-    const result = await memoryService.upsertRule(
-      context,
-      clientProjectRoot,
-      repository,
-      ruleData as any, // Temporary cast to bypass complex status type mismatch
-      branch,
-    );
-    if (!result) {
-      // result is Rule | null from memoryService.upsertRule
-      const errorMsg = 'Failed to add/update rule (service returned null).';
-      context.logger.error(errorMsg, { params: validatedParams });
-      throw new Error(errorMsg);
-    }
-    // Construct the object matching AddRuleOutputSchema
-    return {
-      success: true,
-      message: `Rule '${validatedParams.name}' (id: ${validatedParams.id}) added/updated successfully`,
-      rule: result, // result is the Rule object
-    };
-  },
-
-  // New streaming tool handler implementation
-  'get-component-dependencies': async (params, context, memoryService) => {
-    const validatedParams = GetComponentDependenciesInputSchema.parse(params);
-    const clientProjectRoot = ensureValidSessionContext(
-      validatedParams,
-      context,
-      'get-component-dependencies',
-    );
-
-    context.logger.info(
-      `Executing get-component-dependencies for ${validatedParams.repository}:${validatedParams.branch}`,
-      { componentId: validatedParams.componentId, clientProjectRoot },
-    );
-
-    try {
-      // Report initialization progress
-      await context.sendProgress({
-        status: 'initializing',
-        message: `Starting dependency analysis for ${validatedParams.componentId} in ${validatedParams.repository}:${validatedParams.branch}`,
-      });
-
-      // First level of dependencies
-      const firstLevelDeps = await memoryService.getComponentDependencies(
-        context,
-        clientProjectRoot,
-        validatedParams.repository,
-        validatedParams.branch,
-        validatedParams.componentId,
-      );
-
-      // Type assertion for the result - assumes an array of component objects
-      const dependencies = Array.isArray(firstLevelDeps)
-        ? firstLevelDeps
-        : firstLevelDeps.dependencies && Array.isArray(firstLevelDeps.dependencies)
-          ? firstLevelDeps.dependencies
-          : [];
-
-      // Send progressive result
-      await context.sendProgress({
-        status: 'in_progress',
-        message: 'Retrieved first level dependencies',
-      });
-
-      // If depth > 1, get next level dependencies
-      // TypeScript doesn't know depth exists in validatedParams, so use a type-safe approach
-      const depth =
-        'depth' in validatedParams && typeof validatedParams.depth === 'number'
-          ? validatedParams.depth
-          : 1;
-
-      let allDependencies = [...dependencies];
-
-      if (depth > 1 && dependencies.length > 0) {
-        for (const dep of dependencies) {
-          // Report progress before processing each component
-          await context.sendProgress({
-            status: 'in_progress',
-            message: `Processing dependencies for ${dep.id}`,
-          });
-
-          // Get next level
-          const nextLevelDepsResult = await memoryService.getComponentDependencies(
-            context,
-            clientProjectRoot,
-            validatedParams.repository,
-            validatedParams.branch,
-            dep.id,
-          );
-
-          // Type assertion for the result
-          const nextLevelDeps = Array.isArray(nextLevelDepsResult)
-            ? nextLevelDepsResult
-            : nextLevelDepsResult.dependencies && Array.isArray(nextLevelDepsResult.dependencies)
-              ? nextLevelDepsResult.dependencies
-              : [];
-
-          // Add to all dependencies, avoiding duplicates
-          const newDeps = nextLevelDeps.filter(
-            (newDep: any) => !allDependencies.some((existing: any) => existing.id === newDep.id),
-          );
-          allDependencies = [...allDependencies, ...newDeps];
-
-          // Report progress after processing each component
-          await context.sendProgress({
-            status: 'in_progress',
-            message: `Processed dependencies for ${dep.id}`,
-          });
-        }
-      }
-
-      // Final result payload with isFinal flag
-      await context.sendProgress({
-        status: 'complete',
-        isFinal: true,
-      });
-
-      // Return the final result as the tool response
-      return {
-        status: 'complete',
-        depth,
-        totalDependencies: allDependencies.length,
-        dependencies: allDependencies,
-      };
-    } catch (error) {
-      const errorMessage = error instanceof Error ? error.message : String(error);
-      context.logger.error(`Error in get-component-dependencies handler: ${errorMessage}`, {
-        error: String(error),
-        repository: validatedParams.repository,
-        branch: validatedParams.branch,
-        componentId: validatedParams.componentId,
-      });
-
-      // Send error progress update with isFinal flag
-      try {
-        await context.sendProgress({
-          status: 'error',
-          message: `Failed to get component dependencies: ${errorMessage}`,
-          isFinal: true,
-        });
-      } catch (progressError) {
-        context.logger.error(`Failed to send error progress: ${String(progressError)}`);
-      }
-
-      throw error;
-    }
-  },
-
-  'get-component-dependents': async (params, context, memoryService) => {
-    const validatedParams = GetComponentDependentsInputSchema.parse(params);
-    const clientProjectRoot = ensureValidSessionContext(
-      validatedParams,
-      context,
-      'get-component-dependents',
-    );
-
-    context.logger.info(
-      `Executing get-component-dependents for ${validatedParams.repository}:${validatedParams.branch}`,
-      { componentId: validatedParams.componentId, clientProjectRoot },
-    );
-
-    try {
-      // Report initialization progress
-      await context.sendProgress({
-        status: 'initializing',
-        message: `Starting dependent analysis for ${validatedParams.componentId} in ${validatedParams.repository}:${validatedParams.branch}`,
-      });
-
-      // Get dependents
-      const allDependentsResult = await memoryService.getComponentDependents(
-        context,
-        clientProjectRoot,
-        validatedParams.repository,
-        validatedParams.branch,
-        validatedParams.componentId,
-      );
-
-      // Type assertion for the result
-      const dependents = Array.isArray(allDependentsResult)
-        ? allDependentsResult
-        : allDependentsResult.dependents && Array.isArray(allDependentsResult.dependents)
-          ? allDependentsResult.dependents
-          : [];
-
-      // Send in-progress update
-      await context.sendProgress({
-        status: 'in_progress',
-        message: `Retrieved ${dependents.length} dependent(s) for ${validatedParams.componentId}`,
-      });
-
-      // Final result payload with isFinal flag
-      await context.sendProgress({
-        status: 'complete',
-        isFinal: true,
-      });
-
-      // Return the final result as the tool response
-      return {
-        status: 'complete',
-        totalDependents: dependents.length,
-        dependents,
-      };
-    } catch (error) {
-      const errorMessage = error instanceof Error ? error.message : String(error);
-      context.logger.error(`Error in get-component-dependents handler: ${errorMessage}`, {
-        error: String(error),
-        repository: validatedParams.repository,
-        branch: validatedParams.branch,
-        componentId: validatedParams.componentId,
-      });
-
-      // Send error progress update with isFinal flag
-      try {
-        await context.sendProgress({
-          status: 'error',
-          message: `Failed to get component dependents: ${errorMessage}`,
-          isFinal: true,
-        });
-      } catch (progressError) {
-        context.logger.error(`Failed to send error progress: ${String(progressError)}`);
-      }
-
-      throw error;
-    }
-  },
-
-  'get-item-contextual-history': async (params, context, memoryService) => {
-    const validatedParams = GetItemContextualHistoryInputSchema.parse(params);
-    const clientProjectRoot = ensureValidSessionContext(
-      validatedParams,
-      context,
-      'get-item-contextual-history',
-    );
-
-    context.logger.info(
-      `Executing get-item-contextual-history for ${validatedParams.repository}:${validatedParams.branch}`,
-      {
-        itemId: validatedParams.itemId,
-        itemType: validatedParams.itemType,
-        clientProjectRoot,
-      },
-    );
-
-    try {
-      // Report initialization progress
-      await context.sendProgress({
-        status: 'initializing',
-        message: `Starting contextual history retrieval for ${validatedParams.itemType} ${validatedParams.itemId} in ${validatedParams.repository}:${validatedParams.branch}`,
-      });
-
-      // Get contextual history
-      const historyOutput = await memoryService.getItemContextualHistory(
-        context,
-        clientProjectRoot,
-        validatedParams.repository,
-        validatedParams.branch,
-        validatedParams.itemId,
-        validatedParams.itemType,
-      );
-
-      // Extract results and handle potential null/undefined
-      const contextHistory = historyOutput?.contextHistory || [];
-      const resultStatus = historyOutput?.status || 'complete';
-      const resultMessage = historyOutput?.message;
-
-      // Send in-progress update
-      await context.sendProgress({
-        status: 'in_progress',
-        message: `Retrieved ${contextHistory.length} history entries for ${validatedParams.itemType} ${validatedParams.itemId}`,
-      });
-
-      // Final result payload with isFinal flag
-      await context.sendProgress({
-        status: resultStatus,
-        message: resultMessage,
-        isFinal: true,
-      });
-
-      // Return the final result as the tool response
-      return {
-        status: resultStatus,
-        contextHistory,
-        message: resultMessage,
-      };
-    } catch (error) {
-      const errorMessage = error instanceof Error ? error.message : String(error);
-      context.logger.error(`Error in get-item-contextual-history handler: ${errorMessage}`, {
-        error: String(error),
-        itemId: validatedParams.itemId,
-        itemType: validatedParams.itemType,
-      });
-
-      // Send error progress update with isFinal flag
-      try {
-        await context.sendProgress({
-          status: 'error',
-          message: `Failed to get item contextual history: ${errorMessage}`,
-          isFinal: true,
-        });
-      } catch (progressError) {
-        context.logger.error(`Failed to send error progress: ${String(progressError)}`);
-      }
-
-      throw error;
-    }
-  },
-
-  'get-governing-items-for-component': async (params, context, memoryService) => {
-    const validatedParams = GetGoverningItemsForComponentInputSchema.parse(params);
-    const clientProjectRoot = ensureValidSessionContext(
-      validatedParams,
-      context,
-      'get-governing-items-for-component',
-    );
-
-    context.logger.info(
-      `Executing get-governing-items-for-component for ${validatedParams.repository}:${validatedParams.branch}`,
-      { componentId: validatedParams.componentId, clientProjectRoot },
-    );
-
-    try {
-      // Report initialization progress
-      await context.sendProgress({
-        status: 'initializing',
-        message: `Starting retrieval of governing items for component ${validatedParams.componentId} in ${validatedParams.repository}:${validatedParams.branch}`,
-      });
-
-      // Get governing items
-      const governingItemsOutput = await memoryService.getGoverningItemsForComponent(
-        context,
-        clientProjectRoot,
-        validatedParams.repository,
-        validatedParams.branch,
-        validatedParams.componentId,
-      );
-
-      // Extract results and handle potential null/undefined
-      const decisions = governingItemsOutput?.decisions || [];
-      const rules = governingItemsOutput?.rules || [];
-      const resultStatus = governingItemsOutput?.status || 'complete';
-      const resultMessage = governingItemsOutput?.message;
-
-      // Send progress update for decisions
-      await context.sendProgress({
-        status: 'in_progress',
-        message: `Retrieved ${decisions.length} decision(s).`,
-      });
-
-      // Send progress update for rules
-      await context.sendProgress({
-        status: 'in_progress',
-        message: `Retrieved ${rules.length} rule(s).`,
-      });
-
-      // Final result payload with isFinal flag
-      await context.sendProgress({
-        status: resultStatus,
-        message: resultMessage,
-        isFinal: true,
-      });
-
-      // Return the final result as the tool response
-      return {
-        status: resultStatus,
-        decisions,
-        rules,
-        message: resultMessage,
-      };
-    } catch (error) {
-      const errorMessage = error instanceof Error ? error.message : String(error);
-      context.logger.error(`Error in get-governing-items-for-component handler: ${errorMessage}`, {
-        error: String(error),
-        repository: validatedParams.repository,
-        branch: validatedParams.branch,
-        componentId: validatedParams.componentId,
-      });
-
-      // Send error progress update with isFinal flag
-      try {
-        await context.sendProgress({
-          status: 'error',
-          message: `Failed to get governing items for component: ${errorMessage}`,
-          isFinal: true,
-        });
-      } catch (progressError) {
-        context.logger.error(`Failed to send error progress: ${String(progressError)}`);
-      }
-
-      throw error;
-    }
-  },
-
-  'get-related-items': async (params, context, memoryService) => {
-    const validatedParams = GetRelatedItemsInputSchema.parse(params);
-    const clientProjectRoot = ensureValidSessionContext(
-      validatedParams,
-      context,
-      'get-related-items',
-    );
-
-    context.logger.info(
-      `Executing get-related-items for ${validatedParams.repository}:${validatedParams.branch}`,
-      {
-        startItemId: validatedParams.startItemId,
-        depth: validatedParams.depth,
-        clientProjectRoot,
-      },
-    );
-
-    try {
-      // Report initialization progress
-      await context.sendProgress({
-        status: 'initializing',
-        message: `Starting retrieval of related items for ${validatedParams.startItemId} in ${validatedParams.repository}:${validatedParams.branch}`,
-      });
-
-      // Prepare operation parameters
-      const opParams = {
-        depth: validatedParams.depth,
-        relationshipFilter: validatedParams.relationshipFilter,
-        targetNodeTypeFilter: validatedParams.targetNodeTypeFilter,
-      };
-
-      // Get related items
-      const relatedItemsOutput = await memoryService.getRelatedItems(
-        context,
-        clientProjectRoot,
-        validatedParams.repository,
-        validatedParams.branch,
-        validatedParams.startItemId,
-        opParams,
-      );
-
-      // Extract results and handle potential null/undefined
-      const relatedItems = relatedItemsOutput?.relatedItems || [];
-      const resultStatus = relatedItemsOutput?.status || 'complete';
-      const resultMessage = relatedItemsOutput?.message;
-
-      // Send in-progress update
-      await context.sendProgress({
-        status: 'in_progress',
-        message: `Retrieved ${relatedItems.length} related item(s) for ${validatedParams.startItemId}.`,
-      });
-
-      // Final result payload with isFinal flag
-      await context.sendProgress({
-        status: resultStatus,
-        message: resultMessage,
-        isFinal: true,
-      });
-
-      // Return the final result as the tool response
-      return {
-        status: resultStatus,
-        relatedItems,
-        message: resultMessage,
-      };
-    } catch (error) {
-      const errorMessage = error instanceof Error ? error.message : String(error);
-      context.logger.error(`Error in get-related-items handler: ${errorMessage}`, {
-        error: String(error),
-        repository: validatedParams.repository,
-        branch: validatedParams.branch,
-        startItemId: validatedParams.startItemId,
-      });
-
-      // Send error progress update with isFinal flag
-      try {
-        await context.sendProgress({
-          status: 'error',
-          message: `Failed to get related items: ${errorMessage}`,
-          isFinal: true,
-        });
-      } catch (progressError) {
-        context.logger.error(`Failed to send error progress: ${String(progressError)}`);
-      }
-
-      throw error;
-    }
-  },
-
-  'k-core-decomposition': async (params, context, memoryService) => {
-    const validatedParams = KCoreDecompositionInputSchema.parse(params);
-    const clientProjectRoot = ensureValidSessionContext(
-      validatedParams,
-      context,
-      'k-core-decomposition',
-    );
-
-    context.logger.info(
-      `Executing k-core-decomposition for ${validatedParams.repository}:${validatedParams.branch}`,
-      {
-        k: validatedParams.k,
-        projectedGraphName: validatedParams.projectedGraphName,
-        clientProjectRoot,
-      },
-    );
-
-    try {
-      // Report initialization progress
-      await context.sendProgress({
-        status: 'initializing',
-        message: `Starting K-Core Decomposition (k=${validatedParams.k}) for graph ${validatedParams.projectedGraphName} in ${validatedParams.repository}:${validatedParams.branch}`,
-      });
-
-      // Get k-core decomposition result
-      const kCoreOutput = await memoryService.kCoreDecomposition(
-        context,
-        clientProjectRoot,
-        validatedParams,
-      );
-
-      // Ensure kCoreOutput and kCoreOutput.results are defined before accessing components
-      const components = kCoreOutput?.results?.components || [];
-      const resultStatus = kCoreOutput?.status || 'complete';
-      const resultMessage = kCoreOutput?.message;
-
-      // Send in-progress update
-      await context.sendProgress({
-        status: 'in_progress',
-        message: `K-Core Decomposition processing for ${validatedParams.repository}/${validatedParams.branch}. Components found: ${components.length}.`,
-      });
-
-      // Final result payload with isFinal flag
-      await context.sendProgress({
-        status: resultStatus,
-        message: resultMessage,
-        isFinal: true,
-      });
-
-      // Return the final result as the tool response
-      return {
-        status: resultStatus,
-        projectedGraphName: validatedParams.projectedGraphName,
-        results: {
-          k: validatedParams.k,
-          components,
-        },
-        message: resultMessage,
-      };
-    } catch (error) {
-      const errorMessage = error instanceof Error ? error.message : String(error);
-      context.logger.error(`Error in k-core-decomposition handler: ${errorMessage}`, {
-        error: String(error),
-        repository: validatedParams.repository,
-        branch: validatedParams.branch,
-        k: validatedParams.k,
-      });
-
-      // Send error progress update with isFinal flag
-      try {
-        await context.sendProgress({
-          status: 'error',
-          message: `K-Core Decomposition failed: ${errorMessage}`,
-          isFinal: true,
-        });
-      } catch (progressError) {
-        context.logger.error(`Failed to send error progress: ${String(progressError)}`);
-      }
-
-      throw error;
-    }
-  },
-
-  'louvain-community-detection': async (params, context, memoryService) => {
-    const validatedParams = LouvainCommunityDetectionInputSchema.parse(params);
-    const clientProjectRoot = ensureValidSessionContext(
-      validatedParams,
-      context,
-      'louvain-community-detection',
-    );
-
-    context.logger.info(
-      `Executing louvain-community-detection for ${validatedParams.repository}:${validatedParams.branch}`,
-      {
-        projectedGraphName: validatedParams.projectedGraphName,
-        clientProjectRoot,
-      },
-    );
-
-    try {
-      // Report initialization progress
-      await context.sendProgress({
-        status: 'initializing',
-        message: `Starting Louvain Community Detection for graph ${validatedParams.projectedGraphName} in ${validatedParams.repository}:${validatedParams.branch}`,
-      });
-
-      // Get Louvain community detection result
-      const louvainOutput = await memoryService.louvainCommunityDetection(
-        context,
-        clientProjectRoot,
-        validatedParams,
-      );
-
-      // Extract results and handle potential null/undefined
-      const communities = louvainOutput?.results?.communities || [];
-      const modularity = louvainOutput?.results?.modularity ?? null;
-      const resultStatus = louvainOutput?.status || 'complete';
-      const resultMessage = louvainOutput?.message;
-
-      // Send in-progress update
-      await context.sendProgress({
-        status: 'in_progress',
-        message: `Louvain Community Detection processing for ${validatedParams.repository}/${validatedParams.branch}. Communities found: ${communities.length}. Modularity: ${modularity}.`,
-      });
-
-      // Final result payload with isFinal flag
-      await context.sendProgress({
-        status: resultStatus,
-        message: resultMessage,
-        isFinal: true,
-      });
-
-      // Return the final result as the tool response
-      return {
-        status: resultStatus,
-        projectedGraphName: validatedParams.projectedGraphName,
-        results: {
-          communities,
-          modularity,
-        },
-        message: resultMessage,
-      };
-    } catch (error) {
-      const errorMessage = error instanceof Error ? error.message : String(error);
-      context.logger.error(`Error in louvain-community-detection handler: ${errorMessage}`, {
-        error: String(error),
-        repository: validatedParams.repository,
-        branch: validatedParams.branch,
-      });
-
-      // Send error progress update with isFinal flag
-      try {
-        await context.sendProgress({
-          status: 'error',
-          message: `Louvain Community Detection failed: ${errorMessage}`,
-          isFinal: true,
-        });
-      } catch (progressError) {
-        context.logger.error(`Failed to send error progress: ${String(progressError)}`);
-      }
-
-      throw error;
-    }
-  },
-
-  pagerank: async (params, context, memoryService) => {
-    const validatedParams = PageRankInputSchema.parse(params);
-    const clientProjectRoot = ensureValidSessionContext(validatedParams, context, 'pagerank');
-
-    context.logger.info(
-      `Executing pagerank for ${validatedParams.repository}:${validatedParams.branch}`,
-      {
-        projectedGraphName: validatedParams.projectedGraphName,
-        dampingFactor: validatedParams.dampingFactor,
-        maxIterations: validatedParams.maxIterations,
-        clientProjectRoot,
-      },
-    );
-
-    try {
-      // Report initialization progress
-      await context.sendProgress({
-        status: 'initializing',
-        message: `Starting PageRank for graph ${validatedParams.projectedGraphName} in ${validatedParams.repository}:${validatedParams.branch}`,
-      });
-
-      // Get PageRank result
-      const pageRankOutput = await memoryService.pageRank(
-        context,
-        clientProjectRoot,
-        validatedParams,
-      );
-
-      // Extract results and handle potential null/undefined
-      const ranks = pageRankOutput?.results?.ranks || [];
-      const resultStatus = pageRankOutput?.status || 'complete';
-      const resultMessage = pageRankOutput?.message;
-
-      // Send in-progress update
-      await context.sendProgress({
-        status: 'in_progress',
-        message: `PageRank calculation processing for ${validatedParams.projectedGraphName}. Ranks found: ${ranks.length}.`,
-      });
-
-      // Final result payload with isFinal flag
-      await context.sendProgress({
-        status: resultStatus,
-        message: resultMessage,
-        isFinal: true,
-      });
-
-      // Return the final result as the tool response
-      return {
-        status: resultStatus,
-        projectedGraphName: validatedParams.projectedGraphName,
-        results: {
-          ranks,
-        },
-        message: resultMessage,
-      };
-    } catch (error) {
-      const errorMessage = error instanceof Error ? error.message : String(error);
-      context.logger.error(`Error in pagerank handler: ${errorMessage}`, {
-        error: String(error),
-        repository: validatedParams.repository,
-        branch: validatedParams.branch,
-        projectedGraphName: validatedParams.projectedGraphName,
-      });
-
-      // Send error progress update with isFinal flag
-      try {
-        await context.sendProgress({
-          status: 'error',
-          message: `PageRank failed: ${errorMessage}`,
-          isFinal: true,
-        });
-      } catch (progressError) {
-        context.logger.error(`Failed to send error progress: ${String(progressError)}`);
-      }
-
-      throw error;
-    }
-  },
-
-  'strongly-connected-components': async (params, context, memoryService) => {
-    const validatedParams = StronglyConnectedComponentsInputSchema.parse(params);
-    const clientProjectRoot = ensureValidSessionContext(
-      validatedParams,
-      context,
-      'strongly-connected-components',
-    );
-
-    context.logger.info(
-      `Executing strongly-connected-components for ${validatedParams.repository}:${validatedParams.branch}`,
-      {
-        projectedGraphName: validatedParams.projectedGraphName,
-        clientProjectRoot,
-      },
-    );
-
-    try {
-      // Report initialization progress
-      await context.sendProgress({
-        status: 'initializing',
-        message: `Starting Strongly Connected Components analysis for graph ${validatedParams.projectedGraphName} in ${validatedParams.repository}:${validatedParams.branch}`,
-      });
-
-      // Get SCC result
-      const sccOutput = await memoryService.getStronglyConnectedComponents(
-        context,
-        clientProjectRoot,
-        validatedParams,
-      );
-
-      // Extract results and handle potential null/undefined
-      const components = sccOutput?.results?.components || [];
-      const resultStatus = sccOutput?.status || 'complete';
-      const resultMessage = sccOutput?.message;
-
-      // Send in-progress update
-      await context.sendProgress({
-        status: 'in_progress',
-        message: `Strongly Connected Components analysis processing for ${validatedParams.projectedGraphName}. Components found: ${components.length}.`,
-      });
-
-      // Final result payload with isFinal flag
-      await context.sendProgress({
-        status: resultStatus,
-        message: resultMessage,
-        isFinal: true,
-      });
-
-      // Return the final result as the tool response
-      return {
-        status: resultStatus,
-        projectedGraphName: validatedParams.projectedGraphName,
-        results: {
-          components,
-        },
-        message: resultMessage,
-      };
-    } catch (error) {
-      const errorMessage = error instanceof Error ? error.message : String(error);
-      context.logger.error(`Error in strongly-connected-components handler: ${errorMessage}`, {
-        error: String(error),
-        repository: validatedParams.repository,
-        branch: validatedParams.branch,
-        projectedGraphName: validatedParams.projectedGraphName,
-      });
-
-      // Send error progress update with isFinal flag
-      try {
-        await context.sendProgress({
-          status: 'error',
-          message: `Strongly Connected Components analysis failed: ${errorMessage}`,
-          isFinal: true,
-        });
-      } catch (progressError) {
-        context.logger.error(`Failed to send error progress: ${String(progressError)}`);
-      }
-
-      throw error;
-    }
-  },
-
-  'weakly-connected-components': async (params, context, memoryService) => {
-    const validatedParams = WeaklyConnectedComponentsInputSchema.parse(params);
-    const clientProjectRoot = ensureValidSessionContext(
-      validatedParams,
-      context,
-      'weakly-connected-components',
-    );
-
-    context.logger.info(
-      `Executing weakly-connected-components for ${validatedParams.repository}:${validatedParams.branch}`,
-      {
-        projectedGraphName: validatedParams.projectedGraphName,
-        clientProjectRoot,
-      },
-    );
-
-    try {
-      // Report initialization progress
-      await context.sendProgress({
-        status: 'initializing',
-        message: `Starting Weakly Connected Components analysis for graph ${validatedParams.projectedGraphName} in ${validatedParams.repository}:${validatedParams.branch}`,
-      });
-
-      // Get WCC result
-      const wccOutput = await memoryService.getWeaklyConnectedComponents(
-        context,
-        clientProjectRoot,
-        validatedParams,
-      );
-
-      // Extract results and handle potential null/undefined
-      const components = wccOutput?.results?.components || [];
-      const resultStatus = wccOutput?.status || 'complete';
-      const resultMessage = wccOutput?.message;
-
-      // Send in-progress update
-      await context.sendProgress({
-        status: 'in_progress',
-        message: `Weakly Connected Components analysis processing for ${validatedParams.projectedGraphName}. Components found: ${components.length}.`,
-      });
-
-      // Final result payload with isFinal flag
-      await context.sendProgress({
-        status: resultStatus,
-        message: resultMessage,
-        isFinal: true,
-      });
-
-      // Return the final result as the tool response
-      return {
-        status: resultStatus,
-        repository: validatedParams.repository,
-        branch: validatedParams.branch,
-        projectedGraphName: validatedParams.projectedGraphName,
-        results: {
-          components,
-        },
-        message: resultMessage,
-      };
-    } catch (error) {
-      const errorMessage = error instanceof Error ? error.message : String(error);
-      context.logger.error(`Error in weakly-connected-components handler: ${errorMessage}`, {
-        error: String(error),
-        repository: validatedParams.repository,
-        branch: validatedParams.branch,
-        projectedGraphName: validatedParams.projectedGraphName,
-      });
-
-      // Send error progress update with isFinal flag
-      try {
-        await context.sendProgress({
-          status: 'error',
-          message: `Weakly Connected Components analysis failed: ${errorMessage}`,
-          isFinal: true,
-        });
-      } catch (progressError) {
-        context.logger.error(`Failed to send error progress: ${String(progressError)}`);
-      }
-
-      throw error;
-    }
-  },
-
-  'shortest-path': async (params, context, memoryService) => {
-    const validatedParams = ShortestPathInputSchema.parse(params);
-    const clientProjectRoot = ensureValidSessionContext(validatedParams, context, 'shortest-path');
-
-    context.logger.info(
-      `Executing shortest-path for ${validatedParams.repository}:${validatedParams.branch}`,
-      {
-        projectedGraphName: validatedParams.projectedGraphName,
-        startNodeId: validatedParams.startNodeId,
-        endNodeId: validatedParams.endNodeId,
-        clientProjectRoot,
-      },
-    );
-
-    try {
-      // Report initialization progress
-      await context.sendProgress({
-        status: 'initializing',
-        message: `Starting shortest path search from ${validatedParams.startNodeId} to ${validatedParams.endNodeId} in graph ${validatedParams.projectedGraphName} in ${validatedParams.repository}:${validatedParams.branch}`,
-      });
-
-      // Get shortest path result
-      const shortestPathOutput = await memoryService.shortestPath(
-        context,
-        clientProjectRoot,
-        validatedParams,
-      );
-
-      // Extract results and handle potential null/undefined
-      const pathFound = shortestPathOutput?.results?.pathFound || false;
-      const path = shortestPathOutput?.results?.path || [];
-      const pathLength = pathFound ? path.length : 0;
-      const resultStatus = shortestPathOutput?.status || 'complete';
-      const resultMessage = shortestPathOutput?.message;
-
-      // Send in-progress update
-      await context.sendProgress({
-        status: 'in_progress',
-        message: `Shortest path search processing for ${validatedParams.projectedGraphName}. Path found: ${pathFound}. Length: ${pathLength}`,
-      });
-
-      // Final result payload with isFinal flag
-      await context.sendProgress({
-        status: resultStatus,
-        message: resultMessage,
-        isFinal: true,
-      });
-
-      // Return the final result as the tool response
-      return {
-        status: resultStatus,
-        projectedGraphName: validatedParams.projectedGraphName,
-        startNodeId: validatedParams.startNodeId,
-        endNodeId: validatedParams.endNodeId,
-        results: {
-          pathFound,
-          path,
-          length: pathLength,
-        },
-        message: resultMessage,
-      };
-    } catch (error) {
-      const errorMessage = error instanceof Error ? error.message : String(error);
-      context.logger.error(`Error in shortest-path handler: ${errorMessage}`, {
-        error: String(error),
-        repository: validatedParams.repository,
-        branch: validatedParams.branch,
-        projectedGraphName: validatedParams.projectedGraphName,
-        startNodeId: validatedParams.startNodeId,
-        endNodeId: validatedParams.endNodeId,
-      });
-
-      // Send error progress update with isFinal flag
-      try {
-        await context.sendProgress({
-          status: 'error',
-          message: `Shortest path search failed: ${errorMessage}`,
-          isFinal: true,
-        });
-      } catch (progressError) {
-        context.logger.error(`Failed to send error progress: ${String(progressError)}`);
-      }
-
-      throw error;
-    }
-  },
-
-  count_nodes_by_label: async (params, context, memoryService) => {
-    const validatedParams = CountNodesByLabelInputSchema.parse(params);
-    const clientProjectRoot = ensureValidSessionContext(
-      validatedParams,
-      context,
-      'count_nodes_by_label',
-    );
-    context.logger.info(
-      `Executing count_nodes_by_label for ${validatedParams.repository}:${validatedParams.branch}`,
-      { label: validatedParams.label, clientProjectRoot },
-    );
-
-    try {
-      const result = await memoryService.countNodesByLabel(
-        context,
-        clientProjectRoot,
-        validatedParams.repository,
-        validatedParams.branch,
-        validatedParams.label,
-      );
-      if (result.count === -1 && !result.label) {
-        throw new Error(
-          `Failed to count nodes for label '${validatedParams.label}' (service indicated error)`,
-        );
-      }
-      return result;
-    } catch (error: any) {
-      context.logger.error(`Error in count_nodes_by_label handler: ${error.message}`, {
-        error: error.toString(),
-      });
-      throw error;
-    }
-  },
-
-  list_nodes_by_label: async (params, context, memoryService) => {
-    const validatedParams = ListNodesByLabelInputSchema.parse(params);
-    const clientProjectRoot = ensureValidSessionContext(
-      validatedParams,
-      context,
-      'list_nodes_by_label',
-    );
-    context.logger.info(
-      `Executing list_nodes_by_label for ${validatedParams.repository}:${validatedParams.branch}`,
-      { ...validatedParams, clientProjectRoot },
-    );
-
-    try {
-      const result = await memoryService.listNodesByLabel(
-        context,
-        clientProjectRoot,
-        validatedParams.repository,
-        validatedParams.branch,
-        validatedParams.label,
-        validatedParams.limit,
-        validatedParams.offset,
-      );
-      if (result.totalInLabel === -1 && !result.label) {
-        throw new Error(
-          `Failed to list nodes for label '${validatedParams.label}' (service indicated error)`,
-        );
-      }
-      return result;
-    } catch (error: any) {
-      context.logger.error(`Error in list_nodes_by_label handler: ${error.message}`, {
-        error: error.toString(),
-      });
-      throw error;
-    }
-  },
-
-  get_node_properties: async (params, context, memoryService) => {
-    const validatedParams = GetNodePropertiesInputSchema.parse(params);
-    const clientProjectRoot = ensureValidSessionContext(
-      validatedParams,
-      context,
-      'get_node_properties',
-    );
-    context.logger.info(
-      `Executing get_node_properties for ${validatedParams.repository}:${validatedParams.branch}`,
-      { label: validatedParams.label, clientProjectRoot },
-    );
-
-    try {
-      const result = await memoryService.getNodeProperties(
-        context,
-        clientProjectRoot,
-        validatedParams.repository,
-        validatedParams.branch,
-        validatedParams.label,
-      );
-      return result;
-    } catch (error: any) {
-      context.logger.error(`Error in get_node_properties handler: ${error.message}`, {
-        error: error.toString(),
-      });
-      throw error;
-    }
-  },
-
-  list_all_indexes: async (params, context, memoryService) => {
-    const validatedParams = ListAllIndexesInputSchema.parse(params);
-    const clientProjectRoot = ensureValidSessionContext(
-      validatedParams,
-      context,
-      'list_all_indexes',
-    );
-    context.logger.info(
-      `Executing list_all_indexes for ${validatedParams.repository}:${validatedParams.branch}`,
-      { label: validatedParams.label, clientProjectRoot },
-    );
-
-    try {
-      const result = await memoryService.listAllIndexes(
-        context,
-        clientProjectRoot,
-        validatedParams.repository,
-        validatedParams.branch,
-        validatedParams.label,
-      );
-      return result;
-    } catch (error: any) {
-      context.logger.error(`Error in list_all_indexes handler: ${error.message}`, {
-        error: error.toString(),
-      });
-      throw error;
-    }
-  },
-
-  add_file: async (params, context, memoryService) => {
-    const validatedParams = AddFileInputSchema.parse(params);
-    const clientProjectRoot = ensureValidSessionContext(validatedParams, context, 'add_file');
-    context.logger.info(
-      `Executing add_file for ${validatedParams.repository}:${validatedParams.branch}`,
-      { path: validatedParams.path, clientProjectRoot },
-    );
-
-    try {
-      const result = await memoryService.addFile(
-        context,
-        clientProjectRoot,
-        validatedParams.repository,
-        validatedParams.branch,
-        validatedParams,
-      );
-      if (!result.success) {
-        throw new Error(result.message || `Failed to add file '${validatedParams.path}'`);
-      }
-      return result;
-    } catch (error: any) {
-      context.logger.error(`Error in add_file handler: ${error.message}`, {
-        error: error.toString(),
-      });
-      throw error;
-    }
-  },
-
-  associate_file_with_component: async (params, context, memoryService) => {
-    const validatedParams = AssociateFileWithComponentInputSchema.parse(params);
-    const clientProjectRoot = ensureValidSessionContext(
-      validatedParams,
-      context,
-      'associate_file_with_component',
-    );
-    context.logger.info(
-      `Executing associate_file_with_component for ${validatedParams.repository}:${validatedParams.branch}`,
-      { componentId: validatedParams.componentId, fileId: validatedParams.fileId },
-    );
-
-    try {
-      const result = await memoryService.associateFileWithComponent(
-        context,
-        clientProjectRoot,
-        validatedParams.repository,
-        validatedParams.branch,
-        validatedParams.componentId,
-        validatedParams.fileId,
-      );
-      if (!result.success) {
-        throw new Error(result.message || 'Failed to associate file with component.');
-      }
-      return result;
-    } catch (error: any) {
-      context.logger.error(`Error in associate_file_with_component handler: ${error.message}`, {
-        error: error.toString(),
-      });
-      throw error;
-    }
-  },
-
-  add_tag: async (params, context, memoryService) => {
-    const validatedParams = AddTagInputSchema.parse(params);
-    const clientProjectRoot = ensureValidSessionContext(validatedParams, context, 'add_tag');
-    context.logger.info(
-      `Executing add_tag for ${validatedParams.repository}:${validatedParams.branch}`,
-      { tagName: validatedParams.name },
-    );
-
-    try {
-      const result = await memoryService.addTag(
-        context,
-        clientProjectRoot,
-        validatedParams.repository,
-        validatedParams.branch,
-        validatedParams,
-      );
-      if (!result.success) {
-        throw new Error(result.message || `Failed to add tag '${validatedParams.name}'`);
-      }
-      return result;
-    } catch (error: any) {
-      context.logger.error(`Error in add_tag handler: ${error.message}`, {
-        error: error.toString(),
-      });
-      throw error;
-    }
-  },
-
-  tag_item: async (params, context, memoryService) => {
-    const validatedParams = TagItemInputSchema.parse(params);
-    const clientProjectRoot = ensureValidSessionContext(validatedParams, context, 'tag_item');
-    context.logger.info(
-      `Executing tag_item for ${validatedParams.repository}:${validatedParams.branch}`,
-      {
-        item: `${validatedParams.itemType}:${validatedParams.itemId}`,
-        tagId: validatedParams.tagId,
-      },
-    );
-
-    try {
-      const result = await memoryService.tagItem(
-        context,
-        clientProjectRoot,
-        validatedParams.repository,
-        validatedParams.branch,
-        validatedParams.itemId,
-        validatedParams.itemType,
-        validatedParams.tagId,
-      );
-      if (!result.success) {
-        throw new Error(result.message || 'Failed to tag item.');
-      }
-      return result;
-    } catch (error: any) {
-      context.logger.error(`Error in tag_item handler: ${error.message}`, {
-        error: error.toString(),
-      });
-      throw error;
-    }
-  },
-
-  find_items_by_tag: async (params, context, memoryService) => {
-    const validatedParams = FindItemsByTagInputSchema.parse(params);
-    const clientProjectRoot = ensureValidSessionContext(
-      validatedParams,
-      context,
-      'find_items_by_tag',
-    );
-    context.logger.info(
-      `Executing find_items_by_tag for ${validatedParams.repository}:${validatedParams.branch}`,
-      { tagId: validatedParams.tagId, itemTypeFilter: validatedParams.itemTypeFilter },
-    );
-
-    try {
-      const result = await memoryService.findItemsByTag(
-        context,
-        clientProjectRoot,
-        validatedParams.repository,
-        validatedParams.branch,
-        validatedParams.tagId,
-        validatedParams.itemTypeFilter,
-      );
-      return result;
-    } catch (error: any) {
-      context.logger.error(`Error in find_items_by_tag handler: ${error.message}`, {
-        error: error.toString(),
-      });
-      throw error;
-    }
-  },
-
-  list_all_labels: async (params, context, memoryService) => {
-    const validatedParams = ListAllLabelsInputSchema.parse(params);
-    const clientProjectRoot = ensureValidSessionContext(
-      validatedParams,
-      context,
-      'list_all_labels',
-    );
-    context.logger.info(
-      `Executing list_all_labels for ${validatedParams.repository}:${validatedParams.branch}`,
-      { clientProjectRoot },
-    );
-
-    try {
-      await context.sendProgress({
-        status: 'initializing',
-        message: `Fetching all node labels for ${validatedParams.repository}:${validatedParams.branch}`,
-      });
-
-      const result = await memoryService.listAllNodeLabels(
-        context,
-        clientProjectRoot,
-        validatedParams.repository,
-        validatedParams.branch,
-      );
-
-      await context.sendProgress({
-        status: 'complete',
-        message: `Successfully fetched ${result.labels.length} labels.`,
-        data: {
-          labels: result.labels,
-        },
-        isFinal: true,
-      });
-
-      return result; // This should match ListAllLabelsOutputSchema
-    } catch (error: any) {
-      const errorMessage = error instanceof Error ? error.message : String(error);
-      context.logger.error(`Error in list_all_labels handler: ${errorMessage}`, {
-        error: String(error),
-        repository: validatedParams.repository,
-        branch: validatedParams.branch,
-      });
-      try {
-        await context.sendProgress({
-          status: 'error',
-          message: `Failed to list all labels: ${errorMessage}`,
-          isFinal: true,
-        });
-      } catch (progressError) {
-        context.logger.error(`Failed to send error progress: ${String(progressError)}`);
-      }
-      throw error;
-    }
-  },
-=======
 export const toolHandlers: Record<string, SdkToolHandler> = {
   'memory-bank': memoryBankHandler,
   entity: entityHandler,
@@ -1716,5 +34,4 @@
   detect: detectHandler,
   'bulk-import': bulkImportHandler,
   'semantic-search': semanticSearchHandler,
->>>>>>> 93c2ec95
 };