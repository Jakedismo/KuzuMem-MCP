import { z } from 'zod';
import { KuzuDBClient } from '../../db/kuzu';
import * as toolSchemas from '../../mcp/schemas/unified-tool-schemas';
import { EnrichedRequestHandlerExtra } from '../../mcp/types/sdk-custom';
import {
  Component,
  ComponentStatus,
  Decision,
  DecisionInput,
  FileInput,
  File as FileRecord,
  Rule,
  RuleInput,
  Tag,
  TagInput,
} from '../../types';
import { CoreService } from '../core/core.service';
import * as contextOps from '../memory-operations/context.ops';
import * as fileOps from '../memory-operations/file.ops';
import * as ruleOps from '../memory-operations/rule.ops';
import * as tagOps from '../memory-operations/tag.ops';
<<<<<<< HEAD
import { SnapshotService } from '../snapshot.service';
import { BulkOperationsService } from './bulk-operations.service';
import { ComponentService } from './component.service';
import { DecisionService } from './decision.service';
=======
>>>>>>> 9f6422c8

// Type definitions are now properly imported

/**
 * Main Entity Service that orchestrates operations across different entity types
 * Delegates to specialized services for specific entity operations
 */
export class EntityService extends CoreService {
<<<<<<< HEAD
  private componentService: ComponentService;
  private decisionService: DecisionService;
  private bulkOperationsService: BulkOperationsService;

  constructor(
    repositoryProvider: RepositoryProvider,
    getKuzuClient: (
      mcpContext: EnrichedRequestHandlerExtra,
      clientProjectRoot: string,
    ) => Promise<KuzuDBClient>,
    getSnapshotService: (
      mcpContext: EnrichedRequestHandlerExtra,
      clientProjectRoot: string,
    ) => Promise<SnapshotService>,
  ) {
    super(repositoryProvider, getKuzuClient, getSnapshotService);

    // Initialize specialized services
    this.componentService = new ComponentService(
      repositoryProvider,
      getKuzuClient,
      getSnapshotService,
    );
    this.decisionService = new DecisionService(
      repositoryProvider,
      getKuzuClient,
      getSnapshotService,
    );
    this.bulkOperationsService = new BulkOperationsService(
      repositoryProvider,
      getKuzuClient,
      getSnapshotService,
    );
  }

=======
>>>>>>> 9f6422c8
  /**
   * Helper function to convert null to undefined for cleaner data handling
   */
  private convertNullToUndefined<T>(
    value: T | null | undefined,
    fallback?: T | null | undefined,
  ): T | undefined {
    if (value !== undefined) {
      return value === null ? undefined : value;
    }
    return fallback === null ? undefined : fallback;
  }

  /**
   * Create or update a rule for a repository
   */
  async upsertRule(
    mcpContext: EnrichedRequestHandlerExtra,
    clientProjectRoot: string,
    repositoryName: string,
    rule: Omit<Rule, 'repository' | 'branch' | 'id'> & { id: string },
    branch: string = 'main',
  ): Promise<Rule | null> {
    const logger = mcpContext.logger || console;
    if (!this.repositoryProvider) {
      logger.error('[EntityService.upsertRule] RepositoryProvider not initialized');
      throw new Error('RepositoryProvider not initialized');
    }

    const kuzuClient = await this.getKuzuClient(mcpContext, clientProjectRoot);
    const repositoryRepo = this.repositoryProvider.getRepositoryRepository(clientProjectRoot);
    const ruleRepo = this.repositoryProvider.getRuleRepository(clientProjectRoot);

    // Ensure content is not null for RuleInput
    const ruleForOps = {
      ...rule,
      content: rule.content === null ? undefined : rule.content,
      triggers: rule.triggers === null ? undefined : rule.triggers,
    };

    return ruleOps.upsertRuleOp(
      mcpContext,
      repositoryName,
      branch,
      ruleForOps as RuleInput,
      repositoryRepo,
      ruleRepo,
    ) as Promise<Rule | null>;
  }

  // Component operations - delegate to ComponentService
  async upsertComponent(
    mcpContext: EnrichedRequestHandlerExtra,
    clientProjectRoot: string,
    repositoryName: string,
    branch: string,
    componentData: {
      id: string;
      name: string;
      kind?: string;
      status?: ComponentStatus;
      depends_on?: string[];
    },
  ): Promise<Component | null> {
    return this.componentService.upsertComponent(
      mcpContext,
      clientProjectRoot,
      repositoryName,
      branch,
      componentData,
    );
  }

  // Decision operations - delegate to DecisionService
  async upsertDecision(
    mcpContext: EnrichedRequestHandlerExtra,
    clientProjectRoot: string,
    repositoryName: string,
    branch: string,
    decisionData: {
      id: string;
      name: string;
      date: string;
      context?: string;
    },
  ): Promise<Decision | null> {
    return this.decisionService.upsertDecision(
      mcpContext,
      clientProjectRoot,
      repositoryName,
      branch,
<<<<<<< HEAD
      decisionData,
    );
=======
      decisionOpData as DecisionInput,
      repositoryRepo,
      decisionRepo,
    ) as Promise<Decision | null>;
>>>>>>> 9f6422c8
  }

  // Get methods for individual entities - delegate to specialized services
  async getComponent(
    mcpContext: EnrichedRequestHandlerExtra,
    clientProjectRoot: string,
    repositoryName: string,
    branch: string,
    componentId: string,
  ): Promise<Component | null> {
    return this.componentService.getComponent(
      mcpContext,
      clientProjectRoot,
      repositoryName,
      branch,
      componentId,
    );
  }

  async getDecision(
    mcpContext: EnrichedRequestHandlerExtra,
    clientProjectRoot: string,
    repositoryName: string,
    branch: string,
    decisionId: string,
  ): Promise<Decision | null> {
    return this.decisionService.getDecision(
      mcpContext,
      clientProjectRoot,
      repositoryName,
      branch,
      decisionId,
    );
  }

  async getRule(
    mcpContext: EnrichedRequestHandlerExtra,
    clientProjectRoot: string,
    repositoryName: string,
    branch: string,
    ruleId: string,
  ): Promise<Rule | null> {
    const logger = mcpContext.logger || console;
    if (!this.repositoryProvider) {
      logger.error('[EntityService.getRule] RepositoryProvider not initialized');
      throw new Error('RepositoryProvider not initialized');
    }

    try {
      const ruleRepo = this.repositoryProvider.getRuleRepository(clientProjectRoot);
      const rule = await ruleRepo.findByIdAndBranch(repositoryName, ruleId, branch);
      return rule;
    } catch (error: any) {
      logger.error(`[EntityService.getRule] Error getting rule ${ruleId}:`, error);
      throw error;
    }
  }

<<<<<<< HEAD
  // Update methods for entities - delegate to specialized services
=======
  /**
   * Resolves the final value for a field being updated.
   * If an `updateValue` is provided, it takes precedence. Otherwise, `existingValue` is used.
   * Explicit `null` values are converted to `undefined`.
   * @param updateValue The new value from the update payload.
   * @param existingValue The current value of the entity's field.
   * @returns The resolved value for the update, or `undefined`.
   */
  private _resolveUpdateField<T>(
    updateValue: T | undefined | null,
    existingValue: T | undefined | null,
  ): T | undefined {
    const value = updateValue !== undefined ? updateValue : existingValue;
    return value === null ? undefined : value;
  }

  // Update methods for entities (distinct from upsert - only update existing)
>>>>>>> 9f6422c8
  async updateComponent(
    mcpContext: EnrichedRequestHandlerExtra,
    clientProjectRoot: string,
    repositoryName: string,
    branch: string,
    componentId: string,
    updates: Partial<Omit<Component, 'id' | 'repository' | 'branch' | 'type'>>,
  ): Promise<Component | null> {
<<<<<<< HEAD
    return this.componentService.updateComponent(
      mcpContext,
      clientProjectRoot,
      repositoryName,
      branch,
      componentId,
      updates,
    );
=======
    const logger = mcpContext.logger || console;
    if (!this.repositoryProvider) {
      logger.error('[EntityService.updateComponent] RepositoryProvider not initialized');
      throw new Error('RepositoryProvider not initialized');
    }

    try {
      // First check if component exists
      const existing = await this.getComponent(
        mcpContext,
        clientProjectRoot,
        repositoryName,
        branch,
        componentId,
      );
      if (!existing) {
        logger.warn(`[EntityService.updateComponent] Component ${componentId} not found`);
        return null;
      }

      // Merge updates with existing data
      const updatedData = {
        id: componentId,
        name: existing.name,
        kind: this._resolveUpdateField(updates.kind, existing.kind),
        depends_on: this._resolveUpdateField(updates.depends_on, existing.depends_on),
        status: this._resolveUpdateField(updates.status, existing.status),
      };

      return await this.upsertComponent(
        mcpContext,
        clientProjectRoot,
        repositoryName,
        branch,
        updatedData,
      );
    } catch (error: any) {
      logger.error(
        `[EntityService.updateComponent] Error updating component ${componentId}:`,
        error,
      );
      throw error;
    }
>>>>>>> 9f6422c8
  }

  async updateDecision(
    mcpContext: EnrichedRequestHandlerExtra,
    clientProjectRoot: string,
    repositoryName: string,
    branch: string,
    decisionId: string,
    updates: Partial<Omit<Decision, 'id' | 'repository' | 'branch' | 'type'>>,
  ): Promise<Decision | null> {
<<<<<<< HEAD
    return this.decisionService.updateDecision(
      mcpContext,
      clientProjectRoot,
      repositoryName,
      branch,
      decisionId,
      updates,
    );
=======
    const logger = mcpContext.logger || console;
    if (!this.repositoryProvider) {
      logger.error('[EntityService.updateDecision] RepositoryProvider not initialized');
      throw new Error('RepositoryProvider not initialized');
    }

    try {
      // First check if decision exists
      const existing = await this.getDecision(
        mcpContext,
        clientProjectRoot,
        repositoryName,
        branch,
        decisionId,
      );
      if (!existing) {
        logger.warn(`[EntityService.updateDecision] Decision ${decisionId} not found`);
        return null;
      }

      // Merge updates with existing data
      const updatedData = {
        ...existing,
        ...updates,
        // Use helper to consistently handle null/undefined
        context: this._resolveUpdateField(updates.context, existing.context),
      };

      // Use upsert method to update
      return await this.upsertDecision(
        mcpContext,
        clientProjectRoot,
        repositoryName,
        branch,
        updatedData,
      );
    } catch (error: any) {
      logger.error(`[EntityService.updateDecision] Error updating decision ${decisionId}:`, error);
      throw error;
    }
>>>>>>> 9f6422c8
  }

  async updateRule(
    mcpContext: EnrichedRequestHandlerExtra,
    clientProjectRoot: string,
    repositoryName: string,
    branch: string,
    ruleId: string,
    updates: Partial<Omit<Rule, 'id' | 'repository' | 'branch' | 'type'>>,
  ): Promise<Rule | null> {
    const logger = mcpContext.logger || console;
    if (!this.repositoryProvider) {
      logger.error('[EntityService.updateRule] RepositoryProvider not initialized');
      throw new Error('RepositoryProvider not initialized');
    }

    try {
      // First check if rule exists
      const existing = await this.getRule(
        mcpContext,
        clientProjectRoot,
        repositoryName,
        branch,
        ruleId,
      );
      if (!existing) {
        logger.warn(`[EntityService.updateRule] Rule ${ruleId} not found`);
        return null;
      }

      // Merge updates with existing data
      const updatedData = {
        ...existing,
        ...updates,
        // Use helper to consistently handle null/undefined
        content: this._resolveUpdateField(updates.content, existing.content),
        triggers: this._resolveUpdateField(updates.triggers, existing.triggers),
      };

      // Use upsert method to update
      return await this.upsertRule(
        mcpContext,
        clientProjectRoot,
        repositoryName,
        updatedData,
        branch,
      );
    } catch (error: any) {
      logger.error(`[EntityService.updateRule] Error updating rule ${ruleId}:`, error);
      throw error;
    }
  }

  // Delete methods for entities - delegate to specialized services
  async deleteComponent(
    mcpContext: EnrichedRequestHandlerExtra,
    clientProjectRoot: string,
    repositoryName: string,
    branch: string,
    componentId: string,
  ): Promise<boolean> {
    return this.componentService.deleteComponent(
      mcpContext,
      clientProjectRoot,
      repositoryName,
      branch,
      componentId,
    );
  }

  async deleteDecision(
    mcpContext: EnrichedRequestHandlerExtra,
    clientProjectRoot: string,
    repositoryName: string,
    branch: string,
    decisionId: string,
  ): Promise<boolean> {
    return this.decisionService.deleteDecision(
      mcpContext,
      clientProjectRoot,
      repositoryName,
      branch,
      decisionId,
    );
  }

  async deleteRule(
    mcpContext: EnrichedRequestHandlerExtra,
    clientProjectRoot: string,
    repositoryName: string,
    branch: string,
    ruleId: string,
  ): Promise<boolean> {
    const logger = mcpContext.logger || console;
    if (!this.repositoryProvider) {
      logger.error('[EntityService.deleteRule] RepositoryProvider not initialized');
      throw new Error('RepositoryProvider not initialized');
    }

    try {
      const kuzuClient = await this.getKuzuClient(mcpContext, clientProjectRoot);
      const repositoryRepo = this.repositoryProvider.getRepositoryRepository(clientProjectRoot);
      return await ruleOps.deleteRuleOp(
        mcpContext,
        kuzuClient,
        repositoryRepo,
        repositoryName,
        branch,
        ruleId,
      );
    } catch (error: any) {
      logger.error(`[EntityService.deleteRule] Error deleting rule ${ruleId}:`, error);
      throw error;
    }
  }

  async deleteFile(
    mcpContext: EnrichedRequestHandlerExtra,
    clientProjectRoot: string,
    repositoryName: string,
    branch: string,
    fileId: string,
  ): Promise<boolean> {
    const logger = mcpContext.logger || console;
    if (!this.repositoryProvider) {
      logger.error('[EntityService.deleteFile] RepositoryProvider not initialized');
      throw new Error('RepositoryProvider not initialized');
    }

    try {
      const kuzuClient = await this.getKuzuClient(mcpContext, clientProjectRoot);
      const repositoryRepo = this.repositoryProvider.getRepositoryRepository(clientProjectRoot);
      return await fileOps.deleteFileOp(
        mcpContext,
        kuzuClient,
        repositoryRepo,
        repositoryName,
        branch,
        fileId,
      );
    } catch (error: any) {
      logger.error(`[EntityService.deleteFile] Error deleting file ${fileId}:`, error);
      throw error;
    }
  }

  async deleteTag(
    mcpContext: EnrichedRequestHandlerExtra,
    clientProjectRoot: string,
    tagId: string,
  ): Promise<boolean> {
    const logger = mcpContext.logger || console;
    if (!this.repositoryProvider) {
      logger.error('[EntityService.deleteTag] RepositoryProvider not initialized');
      throw new Error('RepositoryProvider not initialized');
    }

    try {
      const kuzuClient = await this.getKuzuClient(mcpContext, clientProjectRoot);
      return await tagOps.deleteTagOp(mcpContext, kuzuClient, tagId);
    } catch (error: any) {
      logger.error(`[EntityService.deleteTag] Error deleting tag ${tagId}:`, error);
      throw error;
    }
  }
  async getFile(
    mcpContext: EnrichedRequestHandlerExtra,
    clientProjectRoot: string,
    repositoryName: string,
    branch: string,
    fileId: string,
  ): Promise<FileRecord | null> {
    const logger = mcpContext.logger || console;
    if (!this.repositoryProvider) {
      logger.error('[EntityService.getFile] RepositoryProvider not initialized');
      throw new Error('RepositoryProvider not initialized');
    }

    try {
      const fileRepo = this.repositoryProvider.getFileRepository(clientProjectRoot);
      const repositoryRepo = this.repositoryProvider.getRepositoryRepository(clientProjectRoot);

      // Get repository node ID
      const repository = await repositoryRepo.findByName(repositoryName, branch);
      if (!repository || !repository.id) {
        logger.warn(`[EntityService.getFile] Repository ${repositoryName}:${branch} not found.`);
        return null;
      }

      const file = await fileRepo.findFileById(repository.id, branch, fileId);
      return file as FileRecord | null;
    } catch (error: any) {
      logger.error(`[EntityService.getFile] Error getting file ${fileId}:`, error);
      throw error;
    }
  }

  async getTag(
    mcpContext: EnrichedRequestHandlerExtra,
    clientProjectRoot: string,
    repositoryName: string,
    branch: string,
    tagId: string,
  ): Promise<Tag | null> {
    const logger = mcpContext.logger || console;
    if (!this.repositoryProvider) {
      logger.error('[EntityService.getTag] RepositoryProvider not initialized');
      throw new Error('RepositoryProvider not initialized');
    }

    try {
      const tagRepo = this.repositoryProvider.getTagRepository(clientProjectRoot);
      const tag = await tagRepo.findTagById(tagId);
      return tag;
    } catch (error: any) {
      logger.error(`[EntityService.getTag] Error getting tag ${tagId}:`, error);
      throw error;
    }
  }

  async addFile(
    mcpContext: EnrichedRequestHandlerExtra,
    clientProjectRoot: string,
    repositoryName: string,
    branch: string,
    fileData: FileInput,
  ): Promise<z.infer<typeof toolSchemas.EntityCreateOutputSchema>> {
    const logger = mcpContext.logger || console;
    if (!this.repositoryProvider) {
      logger.error('[EntityService.addFile] RepositoryProvider not initialized');
      throw new Error('RepositoryProvider not initialized');
    }

    const kuzuClient = await this.getKuzuClient(mcpContext, clientProjectRoot);
    const repositoryRepo = this.repositoryProvider.getRepositoryRepository(clientProjectRoot);
    const fileRepo = this.repositoryProvider.getFileRepository(clientProjectRoot);

    const fileOpData = {
      ...fileData,
      repository: repositoryName,
      branch: branch,
    };

    const createdFile = await fileOps.addFileOp(
      mcpContext,
      repositoryName,
      branch,
      fileOpData,
      repositoryRepo,
      fileRepo,
    );

    if (!createdFile || !createdFile.success || !createdFile.file) {
      logger.warn(`[EntityService.addFile] Failed to add file ${fileData.id}`);
      return {
        success: false,
        message: createdFile?.message || 'Failed to add file',
        entity: {},
      };
    }

    logger.info(`[EntityService.addFile] File ${createdFile.file.id} added successfully`);
    return {
      success: true,
      message: 'File added successfully',
      entity: createdFile.file,
    };
  }

  async associateFileWithComponent(
    mcpContext: EnrichedRequestHandlerExtra,
    clientProjectRoot: string,
    repositoryName: string,
    branch: string,
    componentId: string,
    fileId: string,
  ): Promise<z.infer<typeof toolSchemas.AssociateOutputSchema>> {
    const logger = mcpContext.logger || console;
    if (!this.repositoryProvider) {
      logger.error('[EntityService.associateFileWithComponent] RepositoryProvider not initialized');
      throw new Error('RepositoryProvider not initialized');
    }

    const kuzuClient = await this.getKuzuClient(mcpContext, clientProjectRoot);
    const repositoryRepo = this.repositoryProvider.getRepositoryRepository(clientProjectRoot);
    const fileRepo = this.repositoryProvider.getFileRepository(clientProjectRoot);

    const success = await fileOps.associateFileWithComponentOp(
      mcpContext,
      repositoryName,
      branch,
      componentId,
      fileId,
      repositoryRepo,
      fileRepo,
    );

    if (!success || !success.success) {
      logger.warn(
        `[EntityService.associateFileWithComponent] Failed to associate ${fileId} with ${componentId}`,
      );
      return {
        type: 'file-component',
        success: false,
        message: success?.message || 'Failed to associate file with component',
        association: {
          from: fileId,
          to: componentId,
          relationship: 'IMPLEMENTS',
        },
      };
    }

    logger.info(
      `[EntityService.associateFileWithComponent] Associated ${fileId} with ${componentId}`,
    );
    return {
      type: 'file-component',
      success: true,
      message: 'File associated with component successfully',
      association: {
        from: fileId,
        to: componentId,
        relationship: 'IMPLEMENTS',
      },
    };
  }

  async addTag(
    mcpContext: EnrichedRequestHandlerExtra,
    clientProjectRoot: string,
    repositoryName: string,
    branch: string,
    tagData: TagInput,
  ): Promise<z.infer<typeof toolSchemas.EntityCreateOutputSchema>> {
    const logger = mcpContext.logger || console;
    if (!this.repositoryProvider) {
      logger.error('[EntityService.addTag] RepositoryProvider not initialized');
      throw new Error('RepositoryProvider not initialized');
    }

    const kuzuClient = await this.getKuzuClient(mcpContext, clientProjectRoot);
    const repositoryRepo = this.repositoryProvider.getRepositoryRepository(clientProjectRoot);
    const tagRepo = this.repositoryProvider.getTagRepository(clientProjectRoot);

    const tagOpData = {
      ...tagData,
      repository: repositoryName,
      branch: branch,
    };

    const createdTag = await tagOps.addTagOp(
      mcpContext,
      repositoryName,
      branch,
      tagOpData,
      repositoryRepo,
      tagRepo,
    );

    if (!createdTag || !createdTag.success || !createdTag.tag) {
      logger.warn(`[EntityService.addTag] Failed to add tag ${tagData.id}`);
      return {
        success: false,
        message: createdTag?.message || 'Failed to add tag',
        entity: {},
      };
    }

    logger.info(`[EntityService.addTag] Tag ${createdTag.tag.id} added successfully`);
    return {
      success: true,
      message: 'Tag added successfully',
      entity: createdTag.tag,
    };
  }

  async tagItem(
    mcpContext: EnrichedRequestHandlerExtra,
    clientProjectRoot: string,
    repositoryName: string,
    branch: string,
    itemId: string,
    itemType: 'Component' | 'Decision' | 'Rule' | 'File' | 'Context',
    tagId: string,
  ): Promise<z.infer<typeof toolSchemas.AssociateOutputSchema>> {
    const logger = mcpContext.logger || console;
    if (!this.repositoryProvider) {
      logger.error('[EntityService.tagItem] RepositoryProvider not initialized');
      throw new Error('RepositoryProvider not initialized');
    }

    const kuzuClient = await this.getKuzuClient(mcpContext, clientProjectRoot);
    const repositoryRepo = this.repositoryProvider.getRepositoryRepository(clientProjectRoot);
    const tagRepo = this.repositoryProvider.getTagRepository(clientProjectRoot);

    const success = await tagOps.tagItemOp(
      mcpContext,
      repositoryName,
      branch,
      itemId,
      itemType,
      tagId,
      repositoryRepo,
      tagRepo,
    );

    if (!success || !success.success) {
      logger.warn(`[EntityService.tagItem] Failed to tag ${itemType} ${itemId} with ${tagId}`);
      return {
        type: 'tag-item',
        success: false,
        message: success?.message || 'Failed to tag item',
        association: {
          from: tagId,
          to: itemId,
          relationship: 'TAGS',
        },
      };
    }

    logger.info(`[EntityService.tagItem] Tagged ${itemType} ${itemId} with ${tagId}`);
    return {
      type: 'tag-item',
      success: true,
      message: `${itemType} tagged successfully`,
      association: {
        from: tagId,
        to: itemId,
        relationship: 'TAGS',
      },
    };
  }

  async deleteContext(
    mcpContext: EnrichedRequestHandlerExtra,
    clientProjectRoot: string,
    repositoryName: string,
    branch: string,
    contextId: string,
  ): Promise<boolean> {
    const logger = mcpContext.logger || console;
    if (!this.repositoryProvider) {
      logger.error('[EntityService.deleteContext] RepositoryProvider not initialized');
      throw new Error('RepositoryProvider not initialized');
    }

    try {
      const kuzuClient = await this.getKuzuClient(mcpContext, clientProjectRoot);
      const repositoryRepo = this.repositoryProvider.getRepositoryRepository(clientProjectRoot);
      return await contextOps.deleteContextOp(
        mcpContext,
        kuzuClient,
        repositoryRepo,
        repositoryName,
        branch,
        contextId,
      );
    } catch (error: any) {
      logger.error(`[EntityService.deleteContext] Error deleting context ${contextId}:`, error);
      throw error;
    }
  }

  // Helper methods for bulk deletion
  private async executeBulkDeletion(
    kuzuClient: KuzuDBClient,
    entityType: string,
    whereClause: string,
    params: Record<string, any>,
    dryRun: boolean,
  ): Promise<{
    entities: Array<{ type: string; id: string; name?: string }>;
    count: number;
  }> {
    const query = `
      MATCH (n:${entityType})
      WHERE ${whereClause}
      ${dryRun ? '' : 'DETACH DELETE n'}
      RETURN n.id as id, n.name as name, labels(n) as labels
    `;
    const results = await kuzuClient.executeQuery(query, params);

    const entities = results.map((row: any) => ({
      type:
        (row.labels as string[])
          .find((l) => l.toLowerCase() === entityType.toLowerCase())
          ?.toLowerCase() || entityType.toLowerCase(),
      id: row.id,
      name: row.name,
    }));

    return { entities, count: entities.length };
  }

  private async handleTagDeletion(
    kuzuClient: KuzuDBClient,
    dryRun: boolean,
  ): Promise<{
    entities: Array<{ type: string; id: string; name?: string }>;
    count: number;
  }> {
    const query = `
      MATCH (t:Tag)
      ${dryRun ? '' : 'DETACH DELETE t'}
      RETURN t.id as id, t.name as name
    `;
    const results = await kuzuClient.executeQuery(query, {});

    const entities = results.map((row: any) => ({
      type: 'tag',
      id: row.id,
      name: row.name,
    }));

    return { entities, count: entities.length };
  }

  private async processRepositoryScopedEntities(
    kuzuClient: KuzuDBClient,
    entityTypes: string[],
    repositoryName: string,
    branch: string,
    dryRun: boolean,
  ): Promise<{
    entities: Array<{ type: string; id: string; name?: string }>;
    count: number;
  }> {
    let totalCount = 0;
    const allEntities: Array<{ type: string; id: string; name?: string }> = [];

    for (const type of entityTypes) {
      if (type === 'Tag') {
        continue; // Tags are handled separately
      }

      const whereClause = 'n.repository = $repositoryName AND n.branch = $branch';
      const params = { repositoryName, branch };

      const result = await this.executeBulkDeletion(kuzuClient, type, whereClause, params, dryRun);

      allEntities.push(...result.entities);
      totalCount += result.count;
    }

    return { entities: allEntities, count: totalCount };
  }

  // Bulk delete methods - delegate to BulkOperationsService
  async bulkDeleteByType(
    mcpContext: EnrichedRequestHandlerExtra,
    clientProjectRoot: string,
    repositoryName: string,
    branch: string,
    entityType: 'component' | 'decision' | 'rule' | 'file' | 'tag' | 'context' | 'all',
    options: {
      dryRun?: boolean;
      force?: boolean;
    } = {},
  ): Promise<{
    count: number;
    entities: Array<{ type: string; id: string; name?: string }>;
    warnings: string[];
  }> {
    return this.bulkOperationsService.bulkDeleteByType(
      mcpContext,
      clientProjectRoot,
      repositoryName,
      branch,
      entityType,
      options,
    );
  }

  async bulkDeleteByTag(
    mcpContext: EnrichedRequestHandlerExtra,
    clientProjectRoot: string,
    repositoryName: string,
    branch: string,
    tagId: string,
    options: {
      dryRun?: boolean;
      force?: boolean;
    } = {},
  ): Promise<{
    count: number;
    entities: Array<{ type: string; id: string; name?: string }>;
    warnings: string[];
  }> {
    const logger = mcpContext.logger || console;
    if (!this.repositoryProvider) {
      logger.error('[EntityService.bulkDeleteByTag] RepositoryProvider not initialized');
      throw new Error('RepositoryProvider not initialized');
    }

    try {
      const kuzuClient = await this.getKuzuClient(mcpContext, clientProjectRoot);
      const warnings: string[] = [];
      let totalCount = 0;
      const deletedEntities: Array<{ type: string; id: string; name?: string }> = [];

      // Verify tag exists
      const tagExistsQuery = `MATCH (t:Tag {id: $tagId}) RETURN count(t) as tagCount`;
      const tagExistsResult = await kuzuClient.executeQuery(tagExistsQuery, { tagId });
      if (!tagExistsResult[0]?.tagCount) {
        warnings.push(`Tag with ID ${tagId} not found`);
        return { count: 0, entities: [], warnings };
      }

      const whereClause = 't.id = $tagId AND n.repository = $repositoryName AND n.branch = $branch';
      const params = { tagId, repositoryName, branch };

      const query = `
        MATCH (t:Tag)-[:TAGGED_WITH]-(n)
        WHERE ${whereClause}
        ${options.dryRun ? '' : 'DETACH DELETE n'}
        RETURN n.id as id, n.name as name, labels(n) as labels
      `;

      const results = await kuzuClient.executeQuery(query, params);

      const entities = results.map((row: any) => ({
        type: (row.labels as string[]).find((l) => l !== 'Tag')?.toLowerCase() || 'unknown',
        id: row.id,
        name: row.name,
      }));

      totalCount = entities.length;
      deletedEntities.push(...entities);

      logger.info(
        `[EntityService.bulkDeleteByTag] ${
          options.dryRun ? 'Would delete' : 'Deleted'
        } ${totalCount} entities tagged with ${tagId} in ${repositoryName}:${branch}`,
      );

      return {
        count: totalCount,
        entities: deletedEntities,
        warnings,
      };
    } catch (error: any) {
      logger.error(`[EntityService.bulkDeleteByTag] Error bulk deleting by tag ${tagId}:`, error);
      throw error;
    }
  }

  async bulkDeleteByBranch(
    mcpContext: EnrichedRequestHandlerExtra,
    clientProjectRoot: string,
    repositoryName: string,
    targetBranch: string,
    options: {
      dryRun?: boolean;
      force?: boolean;
    } = {},
  ): Promise<{
    count: number;
    entities: Array<{ type: string; id: string; name?: string }>;
    warnings: string[];
  }> {
    return this.bulkOperationsService.bulkDeleteByBranch(
      mcpContext,
      clientProjectRoot,
      repositoryName,
      targetBranch,
      options,
    );
  }

  async bulkDeleteByRepository(
    mcpContext: EnrichedRequestHandlerExtra,
    clientProjectRoot: string,
    repositoryName: string,
    options: {
      dryRun?: boolean;
      force?: boolean;
    } = {},
  ): Promise<{
    count: number;
    entities: Array<{ type: string; id: string; name?: string }>;
    warnings: string[];
  }> {
    const logger = mcpContext.logger || console;
    if (!this.repositoryProvider) {
      logger.error('[EntityService.bulkDeleteByRepository] RepositoryProvider not initialized');
      throw new Error('RepositoryProvider not initialized');
    }

    try {
      const kuzuClient = await this.getKuzuClient(mcpContext, clientProjectRoot);
      const warnings: string[] = [];
      let totalCount = 0;
      const deletedEntities: Array<{ type: string; id: string; name?: string }> = [];

      // Entity types that are scoped to repository
      const entityTypes = ['Component', 'Decision', 'Rule', 'File', 'Context'];

      // Process repository-scoped entities across all branches
      for (const entityType of entityTypes) {
        const whereClause = 'n.repository = $repositoryName';
        const params = { repositoryName };

        const result = await this.executeBulkDeletion(
          kuzuClient,
          entityType,
          whereClause,
          params,
          options.dryRun || false,
        );

        // For repository deletion, include branch info in entity names
        const entitiesWithBranch = result.entities.map((entity: any) => ({
          ...entity,
          name: entity.name ? `${entity.name} (multi-branch)` : `${entity.id} (multi-branch)`,
        }));

        deletedEntities.push(...entitiesWithBranch);
        totalCount += result.count;
      }

      // Delete all repository records for this repository (all branches)
      if (!options.dryRun) {
        const repoDeleteQuery = `
          MATCH (r:Repository {name: $repositoryName})
          DELETE r
          RETURN count(r) as deletedCount, collect(r.branch) as branches
        `;

        const repoResult = await kuzuClient.executeQuery(repoDeleteQuery, {
          repositoryName,
        });
        const repoDeletedCount = repoResult[0]?.deletedCount || 0;
        const branches = repoResult[0]?.branches || [];

        if (repoDeletedCount > 0) {
          for (const branch of branches) {
            deletedEntities.push({
              type: 'repository',
              id: `${repositoryName}:${branch}`,
              name: `${repositoryName} (${branch})`,
            });
          }
          totalCount += repoDeletedCount;
        }
      }

      logger.info(
        `[EntityService.bulkDeleteByRepository] ${
          options.dryRun ? 'Would delete' : 'Deleted'
        } ${totalCount} entities from repository ${repositoryName} (all branches)`,
      );

      return {
        count: totalCount,
        entities: deletedEntities,
        warnings,
      };
    } catch (error: any) {
      logger.error(
        `[EntityService.bulkDeleteByRepository] Error bulk deleting repository ${repositoryName}:`,
        error,
      );
      throw error;
    }
  }
}<|MERGE_RESOLUTION|>--- conflicted
+++ resolved
@@ -1,5 +1,6 @@
 import { z } from 'zod';
 import { KuzuDBClient } from '../../db/kuzu';
+import { RepositoryProvider } from '../../db/repository-provider';
 import * as toolSchemas from '../../mcp/schemas/unified-tool-schemas';
 import { EnrichedRequestHandlerExtra } from '../../mcp/types/sdk-custom';
 import {
@@ -19,13 +20,10 @@
 import * as fileOps from '../memory-operations/file.ops';
 import * as ruleOps from '../memory-operations/rule.ops';
 import * as tagOps from '../memory-operations/tag.ops';
-<<<<<<< HEAD
 import { SnapshotService } from '../snapshot.service';
 import { BulkOperationsService } from './bulk-operations.service';
 import { ComponentService } from './component.service';
 import { DecisionService } from './decision.service';
-=======
->>>>>>> 9f6422c8
 
 // Type definitions are now properly imported
 
@@ -34,7 +32,6 @@
  * Delegates to specialized services for specific entity operations
  */
 export class EntityService extends CoreService {
-<<<<<<< HEAD
   private componentService: ComponentService;
   private decisionService: DecisionService;
   private bulkOperationsService: BulkOperationsService;
@@ -69,9 +66,6 @@
       getSnapshotService,
     );
   }
-
-=======
->>>>>>> 9f6422c8
   /**
    * Helper function to convert null to undefined for cleaner data handling
    */
@@ -163,15 +157,8 @@
       clientProjectRoot,
       repositoryName,
       branch,
-<<<<<<< HEAD
       decisionData,
     );
-=======
-      decisionOpData as DecisionInput,
-      repositoryRepo,
-      decisionRepo,
-    ) as Promise<Decision | null>;
->>>>>>> 9f6422c8
   }
 
   // Get methods for individual entities - delegate to specialized services
@@ -230,27 +217,7 @@
     }
   }
 
-<<<<<<< HEAD
   // Update methods for entities - delegate to specialized services
-=======
-  /**
-   * Resolves the final value for a field being updated.
-   * If an `updateValue` is provided, it takes precedence. Otherwise, `existingValue` is used.
-   * Explicit `null` values are converted to `undefined`.
-   * @param updateValue The new value from the update payload.
-   * @param existingValue The current value of the entity's field.
-   * @returns The resolved value for the update, or `undefined`.
-   */
-  private _resolveUpdateField<T>(
-    updateValue: T | undefined | null,
-    existingValue: T | undefined | null,
-  ): T | undefined {
-    const value = updateValue !== undefined ? updateValue : existingValue;
-    return value === null ? undefined : value;
-  }
-
-  // Update methods for entities (distinct from upsert - only update existing)
->>>>>>> 9f6422c8
   async updateComponent(
     mcpContext: EnrichedRequestHandlerExtra,
     clientProjectRoot: string,
@@ -259,7 +226,6 @@
     componentId: string,
     updates: Partial<Omit<Component, 'id' | 'repository' | 'branch' | 'type'>>,
   ): Promise<Component | null> {
-<<<<<<< HEAD
     return this.componentService.updateComponent(
       mcpContext,
       clientProjectRoot,
@@ -268,51 +234,6 @@
       componentId,
       updates,
     );
-=======
-    const logger = mcpContext.logger || console;
-    if (!this.repositoryProvider) {
-      logger.error('[EntityService.updateComponent] RepositoryProvider not initialized');
-      throw new Error('RepositoryProvider not initialized');
-    }
-
-    try {
-      // First check if component exists
-      const existing = await this.getComponent(
-        mcpContext,
-        clientProjectRoot,
-        repositoryName,
-        branch,
-        componentId,
-      );
-      if (!existing) {
-        logger.warn(`[EntityService.updateComponent] Component ${componentId} not found`);
-        return null;
-      }
-
-      // Merge updates with existing data
-      const updatedData = {
-        id: componentId,
-        name: existing.name,
-        kind: this._resolveUpdateField(updates.kind, existing.kind),
-        depends_on: this._resolveUpdateField(updates.depends_on, existing.depends_on),
-        status: this._resolveUpdateField(updates.status, existing.status),
-      };
-
-      return await this.upsertComponent(
-        mcpContext,
-        clientProjectRoot,
-        repositoryName,
-        branch,
-        updatedData,
-      );
-    } catch (error: any) {
-      logger.error(
-        `[EntityService.updateComponent] Error updating component ${componentId}:`,
-        error,
-      );
-      throw error;
-    }
->>>>>>> 9f6422c8
   }
 
   async updateDecision(
@@ -323,7 +244,6 @@
     decisionId: string,
     updates: Partial<Omit<Decision, 'id' | 'repository' | 'branch' | 'type'>>,
   ): Promise<Decision | null> {
-<<<<<<< HEAD
     return this.decisionService.updateDecision(
       mcpContext,
       clientProjectRoot,
@@ -332,48 +252,6 @@
       decisionId,
       updates,
     );
-=======
-    const logger = mcpContext.logger || console;
-    if (!this.repositoryProvider) {
-      logger.error('[EntityService.updateDecision] RepositoryProvider not initialized');
-      throw new Error('RepositoryProvider not initialized');
-    }
-
-    try {
-      // First check if decision exists
-      const existing = await this.getDecision(
-        mcpContext,
-        clientProjectRoot,
-        repositoryName,
-        branch,
-        decisionId,
-      );
-      if (!existing) {
-        logger.warn(`[EntityService.updateDecision] Decision ${decisionId} not found`);
-        return null;
-      }
-
-      // Merge updates with existing data
-      const updatedData = {
-        ...existing,
-        ...updates,
-        // Use helper to consistently handle null/undefined
-        context: this._resolveUpdateField(updates.context, existing.context),
-      };
-
-      // Use upsert method to update
-      return await this.upsertDecision(
-        mcpContext,
-        clientProjectRoot,
-        repositoryName,
-        branch,
-        updatedData,
-      );
-    } catch (error: any) {
-      logger.error(`[EntityService.updateDecision] Error updating decision ${decisionId}:`, error);
-      throw error;
-    }
->>>>>>> 9f6422c8
   }
 
   async updateRule(
@@ -408,9 +286,9 @@
       const updatedData = {
         ...existing,
         ...updates,
-        // Use helper to consistently handle null/undefined
-        content: this._resolveUpdateField(updates.content, existing.content),
-        triggers: this._resolveUpdateField(updates.triggers, existing.triggers),
+        // Convert null to undefined
+        content: updates.content === null ? undefined : updates.content,
+        triggers: updates.triggers === null ? undefined : updates.triggers,
       };
 
       // Use upsert method to update
