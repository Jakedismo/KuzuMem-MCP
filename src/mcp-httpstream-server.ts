/**
 * MCP HTTP Streaming Server
 * Official MCP TypeScript SDK implementation using McpServer and StreamableHTTPServerTransport
 * Based on: https://github.com/modelcontextprotocol/typescript-sdk
 */

import dotenv from 'dotenv';
import { randomUUID } from 'node:crypto';
import { createServer, type Server, type IncomingMessage, type ServerResponse } from 'node:http';
import { z } from 'zod';

// Official MCP SDK imports
import { McpServer } from '@modelcontextprotocol/sdk/server/mcp.js';
import { StreamableHTTPServerTransport } from '@modelcontextprotocol/sdk/server/streamableHttp.js';
import { CallToolResult } from '@modelcontextprotocol/sdk/types.js';

// Our tool handlers and services
import { toolHandlers as sdkToolHandlers } from './mcp/tool-handlers';
import { MEMORY_BANK_MCP_TOOLS } from './mcp/tools';
import { MemoryService } from './services/memory.service';
import { createPerformanceLogger, logError, loggers, type Logger } from './utils/logger';

// Load environment variables
dotenv.config();

// Server configuration
const port = parseInt(process.env.HTTP_STREAM_PORT || '8001', 10);
const host = process.env.HOST || 'localhost';

// Create HTTP stream specific logger
const httpStreamLogger = loggers.mcpHttp();

// Map to store clientProjectRoot for each repository and branch
const repositoryRootMap = new Map<string, string>();

// Create the official MCP server
const mcpServer = new McpServer(
  { name: 'KuzuMem-MCP-HTTPStream', version: '3.0.0' },
  {
    capabilities: {
      tools: { list: true, call: true, listChanged: true },
      resources: {},
      prompts: {},
    },
  },
);

// Create tool schema helper
function createZodSchema(tool: any) {
  const shape: Record<string, z.ZodTypeAny> = {};

  if (tool.parameters && tool.parameters.properties) {
    for (const [propName, propDef] of Object.entries(tool.parameters.properties)) {
      const prop = propDef as any;
      let zodType: z.ZodTypeAny = z.string(); // Default to string

      if (prop.type === 'string') {
        zodType = z.string();
      } else if (prop.type === 'number') {
        zodType = z.number();
      } else if (prop.type === 'boolean') {
        zodType = z.boolean();
      } else if (prop.type === 'array') {
        zodType = z.array(z.string()); // Assume string array
      } else if (prop.type === 'object') {
        zodType = z.object({}).passthrough(); // Allow any object
      }

      if (prop.description) {
        zodType = zodType.describe(prop.description);
      }

      // Handle optional fields
      if (!tool.parameters.required?.includes(propName)) {
        zodType = zodType.optional();
      }

      shape[propName] = zodType;
    }
  }

  return Object.keys(shape).length === 0
    ? z.object({}).passthrough() // accept anything for param-less tools
    : z.object(shape);
}

// Register all our tools with the MCP server
function registerTools() {
  httpStreamLogger.info('Registering MCP tools...');

  // Add the initialize method handler (this is handled automatically by McpServer)
  // Just logging for debugging
  httpStreamLogger.debug('MCP server will handle initialization automatically');

  for (const tool of MEMORY_BANK_MCP_TOOLS) {
    httpStreamLogger.debug({ toolName: tool.name }, `Registering tool: ${tool.name}`);

    const schema = createZodSchema(tool);

    mcpServer.tool(
      tool.name,
      tool.description,
      schema as any, // Type assertion to bypass complex inference
      async (args, context): Promise<CallToolResult> => {
        const toolPerfLogger = createPerformanceLogger(httpStreamLogger, `tool-${tool.name}`);
        const toolLogger = httpStreamLogger.child({
          tool: tool.name,
          requestId: context.requestId || randomUUID(),
        });

        toolLogger.debug({ args }, `Executing tool: ${tool.name}`);

        try {
          // Handle clientProjectRoot storage for memory-bank init operations
          if (tool.name === 'memory-bank' && args.operation === 'init') {
            const repoBranchKey = `${args.repository}:${args.branch}`;
            repositoryRootMap.set(repoBranchKey, args.clientProjectRoot);
            toolLogger.debug(
              { repoBranchKey, clientProjectRoot: args.clientProjectRoot },
              `Stored clientProjectRoot for ${repoBranchKey}`,
            );
          }

          // Get clientProjectRoot from stored map or args
          let effectiveClientProjectRoot = args.clientProjectRoot;
          if (!effectiveClientProjectRoot && args.repository && args.branch) {
            const repoBranchKey = `${args.repository}:${args.branch}`;
            effectiveClientProjectRoot = repositoryRootMap.get(repoBranchKey);
          }

          if (!effectiveClientProjectRoot) {
            throw new Error(
              `ClientProjectRoot not established for tool '${tool.name}'. Initialize memory bank first.`,
            );
          }

          // Get the SDK handler
          const handler = sdkToolHandlers[tool.name];
          if (!handler) {
            throw new Error(`Tool handler not found: ${tool.name}`);
          }

          // Create enriched context
          const memoryService = await MemoryService.getInstance();
          const enrichedContext = {
            ...context,
            logger: toolLogger, // Use structured logger instead of custom debug function
            session: {
              clientProjectRoot: effectiveClientProjectRoot,
              repository: args.repository,
              branch: args.branch,
            },
            sendProgress: async (progressData: any) => {
              // Send progress notifications through MCP
              await context.sendNotification({
                method: 'notifications/progress',
                params: {
                  progressToken: context.requestId || randomUUID(),
                  ...progressData,
                },
              });
            },
            memoryService,
          };

          // Add clientProjectRoot to args
          const enhancedArgs = { ...args, clientProjectRoot: effectiveClientProjectRoot };

          const result = await handler(enhancedArgs, enrichedContext, memoryService);
          toolPerfLogger.complete({ success: !!result });

          return {
            content: [
              {
                type: 'text',
                text: JSON.stringify(result),
              },
            ],
          };
        } catch (error) {
          toolPerfLogger.fail(error as Error);
          logError(toolLogger, error as Error, { operation: 'tool-execution' });
          throw error;
        }
      },
    );
  }

  httpStreamLogger.info(
    { toolCount: MEMORY_BANK_MCP_TOOLS.length },
    `Registered ${MEMORY_BANK_MCP_TOOLS.length} tools`,
  );
}

// Server variables
let server: Server;
const transports: { [sessionId: string]: StreamableHTTPServerTransport } = {};

<<<<<<< HEAD
/**
 * Handles HTTP POST requests for the MCP streaming server, managing session initialization and routing requests to the appropriate transport.
 *
 * If a valid `mcp-session-id` header is present and matches an active session, the request is delegated to the corresponding transport. If no session ID is provided, the function checks for an `initialize` method in the request body to create a new session and transport. Invalid or missing session IDs result in a JSON-RPC error response.
 *
 * @param req - The incoming HTTP request.
 * @param res - The HTTP response object.
 * @param requestLogger - Logger instance for request-specific logging.
 */
async function handlePostRequest(req: any, res: any, requestLogger: any): Promise<void> {
=======
// Helper function to handle POST requests
async function handlePostRequest(
  req: IncomingMessage,
  res: ServerResponse,
  requestLogger: Logger,
): Promise<void> {
>>>>>>> 22afb43f
  const sessionId = req.headers['mcp-session-id'] as string | undefined;

  if (sessionId && transports[sessionId]) {
    // Reuse existing transport
    const transport = transports[sessionId];
    requestLogger.debug({ sessionId }, 'Reusing existing transport');

    // Handle the request with existing transport
    await transport.handleRequest(req, res);
    return;
  }

  if (!sessionId) {
    // Create new transport for initialization request
    const transport = new StreamableHTTPServerTransport({
      sessionIdGenerator: () => randomUUID(),
      enableJsonResponse: true, // Support both JSON and SSE
      onSessionInitialized: (sessionId) => {
        // Store the transport by session ID
        transports[sessionId] = transport;
        requestLogger.debug({ sessionId }, 'New session initialized');
      },
    });

    // Clean up transport when closed
    transport.onclose = () => {
      if (transport.sessionId) {
        delete transports[transport.sessionId];
        requestLogger.debug({ sessionId: transport.sessionId }, 'Session transport cleaned up');
      }
    };

    // Connect to the MCP server
    await mcpServer.connect(transport);
    requestLogger.debug('MCP server connected to new transport');

    // Let the transport handle the request and parse the body internally
    await transport.handleRequest(req, res);
    return;
  }

  // Invalid request - session ID provided but not found
  res.writeHead(400, { 'Content-Type': 'application/json' });
  res.end(
    JSON.stringify({
      jsonrpc: '2.0',
      error: {
        code: -32000,
        message: 'Bad Request: Invalid session ID',
      },
      id: null,
    }),
  );
}

<<<<<<< HEAD
/**
 * Handles HTTP GET requests for Server-Sent Events (SSE) streams associated with an MCP session.
 *
 * Validates the presence and validity of the `mcp-session-id` header. If valid, delegates the request to the corresponding session transport; otherwise, responds with a JSON-RPC error.
 *
 * @param req - The incoming HTTP request.
 * @param res - The HTTP response object.
 * @param requestLogger - Logger for the current request.
 */
async function handleGetRequest(req: any, res: any, requestLogger: any): Promise<void> {
=======
// Helper function to handle GET requests (for SSE streams)
async function handleGetRequest(
  req: IncomingMessage,
  res: ServerResponse,
  requestLogger: Logger,
): Promise<void> {
>>>>>>> 22afb43f
  const sessionId = req.headers['mcp-session-id'] as string | undefined;

  if (!sessionId || !transports[sessionId]) {
    res.writeHead(400, { 'Content-Type': 'application/json' });
    res.end(
      JSON.stringify({
        jsonrpc: '2.0',
        error: {
          code: -32000,
          message: 'Bad Request: Invalid or missing session ID',
        },
        id: null,
      }),
    );
    return;
  }

  const transport = transports[sessionId];
  await transport.handleRequest(req, res);
}

<<<<<<< HEAD
/**
 * Handles HTTP DELETE requests to terminate an active MCP streaming session.
 *
 * Validates the presence and validity of the `mcp-session-id` header. If valid, closes the associated transport, removes it from the session map, and responds with a JSON-RPC success message. Responds with an error if the session ID is missing, invalid, or if an error occurs during termination.
 */
async function handleDeleteRequest(req: any, res: any, requestLogger: any): Promise<void> {
=======
// Helper function to handle DELETE requests (for session termination)
async function handleDeleteRequest(
  req: IncomingMessage,
  res: ServerResponse,
  requestLogger: Logger,
): Promise<void> {
>>>>>>> 22afb43f
  const sessionId = req.headers['mcp-session-id'] as string | undefined;

  if (!sessionId || !transports[sessionId]) {
    res.writeHead(400, { 'Content-Type': 'application/json' });
    res.end(
      JSON.stringify({
        jsonrpc: '2.0',
        error: {
          code: -32000,
          message: 'Bad Request: Invalid or missing session ID',
        },
        id: null,
      }),
    );
    return;
  }

  const transport = transports[sessionId];

  try {
    await transport.close();
    delete transports[sessionId];
    requestLogger.debug({ sessionId }, 'Session terminated');

    res.writeHead(200, { 'Content-Type': 'application/json' });
    res.end(
      JSON.stringify({
        jsonrpc: '2.0',
        result: { success: true },
        id: null,
      }),
    );
  } catch (error) {
    res.writeHead(500, { 'Content-Type': 'application/json' });
    res.end(
      JSON.stringify({
        jsonrpc: '2.0',
        error: {
          code: -32603,
          message: 'Internal error during session termination',
        },
        id: null,
      }),
    );
  }
}

/**
 * Starts the MCP HTTP streaming server and begins listening for incoming requests.
 *
 * Initializes tool registration, sets up an HTTP server with session-aware routing for POST, GET, and DELETE methods, and handles server lifecycle events including error handling.
 *
 * @remark
 * The server manages multiple concurrent streaming sessions using session IDs and supports JSON-RPC over HTTP and Server-Sent Events (SSE).
 */
async function startServer(): Promise<void> {
  httpStreamLogger.info('Starting MCP HTTP Stream server...');

  // Register all tools
  registerTools();

  // Create simple HTTP server with proper session management
  server = createServer(async (req, res) => {
    const requestLogger = httpStreamLogger.child({
      requestId: randomUUID(),
      method: req.method,
      url: req.url,
    });

    try {
      requestLogger.debug(
        {
          headers: req.headers,
          method: req.method,
          url: req.url,
        },
        `HTTP ${req.method} ${req.url}`,
      );

      // Handle different HTTP methods
      if (req.method === 'POST') {
        await handlePostRequest(req, res, requestLogger);
      } else if (req.method === 'GET') {
        await handleGetRequest(req, res, requestLogger);
      } else if (req.method === 'DELETE') {
        await handleDeleteRequest(req, res, requestLogger);
      } else {
        res.writeHead(405, { 'Content-Type': 'application/json' });
        res.end(
          JSON.stringify({
            jsonrpc: '2.0',
            error: {
              code: -32000,
              message: 'Method not allowed',
            },
            id: null,
          }),
        );
      }
    } catch (error) {
      logError(requestLogger, error as Error, {
        method: req.method,
        url: req.url,
        operation: 'http-request-handling',
      });

      if (!res.headersSent) {
        res.writeHead(500, { 'Content-Type': 'application/json' });
        res.end(
          JSON.stringify({
            error: {
              code: -32603,
              message: 'Internal error',
            },
          }),
        );
      }
    }
  });

  // Start listening
  server.listen(port, host, () => {
    httpStreamLogger.info(
      { host, port },
      `MCP HTTP stream server listening at http://${host}:${port}`,
    );
  });

  // Handle server errors
  server.on('error', (err: Error) => {
    logError(httpStreamLogger, err, { operation: 'http-server-error' });
    process.exit(1);
  });
}

/**
 * Performs a graceful shutdown of the HTTP streaming server and all active session transports.
 *
 * Closes the HTTP server, terminates all active session transports, and shuts down the {@link MemoryService} instance before exiting the process. If shutdown does not complete within 30 seconds, the process exits forcefully.
 *
 * @param signal - The termination signal that triggered the shutdown (e.g., "SIGTERM" or "SIGINT").
 */
function gracefulShutdown(signal: string): void {
  httpStreamLogger.info({ signal }, `Received ${signal}, starting graceful shutdown`);

  if (server) {
    // Start the shutdown timer immediately to ensure it's not blocked by async operations
    const shutdownTimer = setTimeout(() => {
      httpStreamLogger.error('Graceful shutdown timed out, forcing exit');
      process.exit(1);
    }, 30000);

    // Perform async shutdown tasks independently to avoid blocking the server.close() callback
    const performAsyncShutdown = async () => {
      try {
        // Close all transports
        for (const [sessionId, transport] of Object.entries(transports)) {
          try {
            await transport.close();
            httpStreamLogger.debug({ sessionId }, 'Transport closed');
          } catch (error) {
            logError(httpStreamLogger, error as Error, { sessionId, operation: 'transport-close' });
          }
        }

        // Get MemoryService instance and shut it down
        try {
          const memoryService = await MemoryService.getInstance();
          await memoryService.shutdown();
          httpStreamLogger.info('MemoryService shutdown completed');
        } catch (error) {
          logError(httpStreamLogger, error as Error, { operation: 'memory-service-shutdown' });
        }

        httpStreamLogger.info('Async shutdown tasks completed');
      } catch (error) {
        logError(httpStreamLogger, error as Error, { operation: 'async-shutdown' });
      } finally {
        // Clear the timer and exit
        clearTimeout(shutdownTimer);
        process.exit(0);
      }
    };

    // Close the server and start async shutdown
    server.close(() => {
      httpStreamLogger.info('HTTP server closed');
      // Don't await here - let the callback resolve immediately
      performAsyncShutdown();
    });
  } else {
    process.exit(0);
  }
}

// Start the server only if this script is executed directly
if (require.main === module) {
  // Handle shutdown signals
  process.on('SIGTERM', () => gracefulShutdown('SIGTERM'));
  process.on('SIGINT', () => gracefulShutdown('SIGINT'));

  // Start the server
  startServer().catch((error) => {
    httpStreamLogger.error({ err: error }, 'Failed to start MCP HTTP Stream server');
    process.exit(1);
  });
}

export { mcpServer, transports };<|MERGE_RESOLUTION|>--- conflicted
+++ resolved
@@ -7,6 +7,7 @@
 import dotenv from 'dotenv';
 import { randomUUID } from 'node:crypto';
 import { createServer, type Server, type IncomingMessage, type ServerResponse } from 'node:http';
+import { type Logger } from 'pino';
 import { z } from 'zod';
 
 // Official MCP SDK imports
@@ -18,7 +19,7 @@
 import { toolHandlers as sdkToolHandlers } from './mcp/tool-handlers';
 import { MEMORY_BANK_MCP_TOOLS } from './mcp/tools';
 import { MemoryService } from './services/memory.service';
-import { createPerformanceLogger, logError, loggers, type Logger } from './utils/logger';
+import { createPerformanceLogger, logError, loggers } from './utils/logger';
 
 // Load environment variables
 dotenv.config();
@@ -196,25 +197,12 @@
 let server: Server;
 const transports: { [sessionId: string]: StreamableHTTPServerTransport } = {};
 
-<<<<<<< HEAD
-/**
- * Handles HTTP POST requests for the MCP streaming server, managing session initialization and routing requests to the appropriate transport.
- *
- * If a valid `mcp-session-id` header is present and matches an active session, the request is delegated to the corresponding transport. If no session ID is provided, the function checks for an `initialize` method in the request body to create a new session and transport. Invalid or missing session IDs result in a JSON-RPC error response.
- *
- * @param req - The incoming HTTP request.
- * @param res - The HTTP response object.
- * @param requestLogger - Logger instance for request-specific logging.
- */
-async function handlePostRequest(req: any, res: any, requestLogger: any): Promise<void> {
-=======
 // Helper function to handle POST requests
 async function handlePostRequest(
   req: IncomingMessage,
   res: ServerResponse,
   requestLogger: Logger,
 ): Promise<void> {
->>>>>>> 22afb43f
   const sessionId = req.headers['mcp-session-id'] as string | undefined;
 
   if (sessionId && transports[sessionId]) {
@@ -232,7 +220,7 @@
     const transport = new StreamableHTTPServerTransport({
       sessionIdGenerator: () => randomUUID(),
       enableJsonResponse: true, // Support both JSON and SSE
-      onSessionInitialized: (sessionId) => {
+      onsessioninitialized: (sessionId: string) => {
         // Store the transport by session ID
         transports[sessionId] = transport;
         requestLogger.debug({ sessionId }, 'New session initialized');
@@ -270,25 +258,12 @@
   );
 }
 
-<<<<<<< HEAD
-/**
- * Handles HTTP GET requests for Server-Sent Events (SSE) streams associated with an MCP session.
- *
- * Validates the presence and validity of the `mcp-session-id` header. If valid, delegates the request to the corresponding session transport; otherwise, responds with a JSON-RPC error.
- *
- * @param req - The incoming HTTP request.
- * @param res - The HTTP response object.
- * @param requestLogger - Logger for the current request.
- */
-async function handleGetRequest(req: any, res: any, requestLogger: any): Promise<void> {
-=======
 // Helper function to handle GET requests (for SSE streams)
 async function handleGetRequest(
   req: IncomingMessage,
   res: ServerResponse,
   requestLogger: Logger,
 ): Promise<void> {
->>>>>>> 22afb43f
   const sessionId = req.headers['mcp-session-id'] as string | undefined;
 
   if (!sessionId || !transports[sessionId]) {
@@ -310,21 +285,12 @@
   await transport.handleRequest(req, res);
 }
 
-<<<<<<< HEAD
-/**
- * Handles HTTP DELETE requests to terminate an active MCP streaming session.
- *
- * Validates the presence and validity of the `mcp-session-id` header. If valid, closes the associated transport, removes it from the session map, and responds with a JSON-RPC success message. Responds with an error if the session ID is missing, invalid, or if an error occurs during termination.
- */
-async function handleDeleteRequest(req: any, res: any, requestLogger: any): Promise<void> {
-=======
 // Helper function to handle DELETE requests (for session termination)
 async function handleDeleteRequest(
   req: IncomingMessage,
   res: ServerResponse,
   requestLogger: Logger,
 ): Promise<void> {
->>>>>>> 22afb43f
   const sessionId = req.headers['mcp-session-id'] as string | undefined;
 
   if (!sessionId || !transports[sessionId]) {
