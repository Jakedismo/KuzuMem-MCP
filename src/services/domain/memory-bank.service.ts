import { z } from 'zod';
import * as toolSchemas from '../../mcp/schemas/unified-tool-schemas';
import { EnrichedRequestHandlerExtra } from '../../mcp/types/sdk-custom';
import { Metadata, Repository } from '../../types';
<<<<<<< HEAD
import { ensureAbsolutePath } from '../../utils/path.utils';
=======
>>>>>>> de2442a7
import { CoreService } from '../core/core.service';

export class MemoryBankService extends CoreService {
<<<<<<< HEAD
=======
  // Constructor inherited from CoreService

>>>>>>> de2442a7
  async initMemoryBank(
    mcpContext: EnrichedRequestHandlerExtra,
    clientProjectRoot: string,
    repositoryName: string,
    branch: string = 'main',
  ): Promise<z.infer<typeof toolSchemas.InitMemoryBankOutputSchema>> {
    const logger = mcpContext.logger || console;
    logger.info(
      `[MemoryBankService.initMemoryBank] ENTERED. Repo: ${repositoryName}:${branch}, CPR: ${clientProjectRoot}`,
    );
    clientProjectRoot = ensureAbsolutePath(clientProjectRoot);
    logger.info(`[MemoryBankService.initMemoryBank] Absolute CPR: ${clientProjectRoot}`);

    await mcpContext.sendProgress({
      status: 'in_progress',
      message: `Validating database path for ${repositoryName}:${branch}...`,
      percent: 25,
    });

    const validationResult = this.validateRepositoryProvider(logger);
    if (!validationResult.success) {
      return validationResult;
    }

    try {
      await mcpContext.sendProgress({
        status: 'in_progress',
        message: `Creating Kuzu database client for ${repositoryName}:${branch}...`,
        percent: 45,
      });

      const kuzuClient = await this.getKuzuClient(mcpContext, clientProjectRoot);

      await mcpContext.sendProgress({
        status: 'in_progress',
        message: `Initializing repository structure...`,
        percent: 60,
      });

      const repository = await this.ensureRepository(
        clientProjectRoot,
        repositoryName,
        branch,
      );

      await this.ensureMetadata(
        mcpContext,
        clientProjectRoot,
        repository,
        repositoryName,
        branch,
      );

      return {
        success: true,
        message: `Memory bank initialized for ${repositoryName} (branch: ${branch})`,
        path: clientProjectRoot,
      };
    } catch (error: any) {
      logger.error(
        { error: error.message, stack: error.stack },
        'MemoryBankService.initMemoryBank CAUGHT EXCEPTION',
      );
      return { success: false, message: error.message || 'Failed to initialize memory bank' };
    }
  }

<<<<<<< HEAD
=======
  private ensureAbsoluteRoot(clientProjectRoot: string): string {
    if (!path.isAbsolute(clientProjectRoot)) {
      return path.resolve(clientProjectRoot);
    }
    return clientProjectRoot;
  }

  /**
   * Validate that the repository provider is initialized
   */
  protected validateRepositoryProvider(logger: any): z.infer<typeof toolSchemas.InitMemoryBankOutputSchema> | { success: true } {
    if (!this.repositoryProvider) {
      logger.error(
        '[MemoryBankService.initMemoryBank] CRITICAL: RepositoryProvider is NOT INITIALIZED.',
      );
      return {
        success: false,
        message: 'Critical error: RepositoryProvider not initialized in MemoryBankService',
      };
    }
    return { success: true };
  }

  /**
   * Ensure repository exists, create if it doesn't
   */
  private async ensureRepository(
    clientProjectRoot: string,
    repositoryName: string,
    branch: string,
  ): Promise<Repository> {
    const repositoryRepo = this.repositoryProvider!.getRepositoryRepository(clientProjectRoot);

    let repository = await repositoryRepo.findByName(repositoryName, branch);

    if (!repository) {
      repository = await repositoryRepo.create({ name: repositoryName, branch });
    }
    if (!repository || !repository.id) {
      throw new Error(`Repository ${repositoryName}:${branch} could not be found or created.`);
    }

    return repository;
  }

  /**
   * Ensure metadata exists for the repository
   */
  private async ensureMetadata(
    mcpContext: EnrichedRequestHandlerExtra,
    clientProjectRoot: string,
    repository: Repository,
    repositoryName: string,
    branch: string,
  ): Promise<void> {
    const metadataRepo = this.repositoryProvider!.getMetadataRepository(clientProjectRoot);

    const existingMetadata = await metadataRepo.findMetadata(
      mcpContext,
      repositoryName,
      branch,
      'meta',
    );

    if (!existingMetadata) {
      const today = new Date().toISOString().split('T')[0];
      const metadataToCreate = {
        repository: repository.id,
        branch: branch,
        id: 'meta',
        name: repositoryName,
        content: {
          id: 'meta',
          project: { name: repositoryName, created: today },
          tech_stack: { language: 'Unknown', framework: 'Unknown', datastore: 'Unknown' },
          architecture: 'unknown',
          memory_spec_version: '3.0.0',
        },
      } as Metadata;
      await metadataRepo.upsertMetadata(mcpContext, metadataToCreate);
    }
  }

>>>>>>> de2442a7
  async getOrCreateRepository(
    mcpContext: EnrichedRequestHandlerExtra,
    clientProjectRoot: string,
    name: string,
    branch: string = 'main',
  ): Promise<Repository | null> {
    const logger = mcpContext.logger || console;
    if (!this.repositoryProvider) {
      logger.error('RepositoryProvider not initialized in getOrCreateRepository');
      throw new Error('RepositoryProvider not initialized');
    }
    await this.getKuzuClient(mcpContext, clientProjectRoot);
    const repositoryRepo = this.repositoryProvider.getRepositoryRepository(clientProjectRoot);
    const existingRepo = await repositoryRepo.findByName(name, branch);
    if (existingRepo) {
      return existingRepo;
    }
    try {
      logger.info(`Creating new repository ${name}/${branch} at root ${clientProjectRoot}`);
      return await repositoryRepo.create({ name, branch });
    } catch (error: any) {
      logger.error(`Failed to create repository ${name}/${branch}: ${error.message}`, {
        error: error.toString(),
      });
      return null;
    }
  }
}<|MERGE_RESOLUTION|>--- conflicted
+++ resolved
@@ -1,19 +1,11 @@
 import { z } from 'zod';
 import * as toolSchemas from '../../mcp/schemas/unified-tool-schemas';
 import { EnrichedRequestHandlerExtra } from '../../mcp/types/sdk-custom';
-import { Metadata, Repository } from '../../types';
-<<<<<<< HEAD
+import { Repository } from '../../types';
 import { ensureAbsolutePath } from '../../utils/path.utils';
-=======
->>>>>>> de2442a7
 import { CoreService } from '../core/core.service';
 
 export class MemoryBankService extends CoreService {
-<<<<<<< HEAD
-=======
-  // Constructor inherited from CoreService
-
->>>>>>> de2442a7
   async initMemoryBank(
     mcpContext: EnrichedRequestHandlerExtra,
     clientProjectRoot: string,
@@ -53,19 +45,9 @@
         percent: 60,
       });
 
-      const repository = await this.ensureRepository(
-        clientProjectRoot,
-        repositoryName,
-        branch,
-      );
+      const repository = await this.ensureRepository(clientProjectRoot, repositoryName, branch);
 
-      await this.ensureMetadata(
-        mcpContext,
-        clientProjectRoot,
-        repository,
-        repositoryName,
-        branch,
-      );
+      await this.ensureMetadata(mcpContext, clientProjectRoot, repository, repositoryName, branch);
 
       return {
         success: true,
@@ -81,92 +63,6 @@
     }
   }
 
-<<<<<<< HEAD
-=======
-  private ensureAbsoluteRoot(clientProjectRoot: string): string {
-    if (!path.isAbsolute(clientProjectRoot)) {
-      return path.resolve(clientProjectRoot);
-    }
-    return clientProjectRoot;
-  }
-
-  /**
-   * Validate that the repository provider is initialized
-   */
-  protected validateRepositoryProvider(logger: any): z.infer<typeof toolSchemas.InitMemoryBankOutputSchema> | { success: true } {
-    if (!this.repositoryProvider) {
-      logger.error(
-        '[MemoryBankService.initMemoryBank] CRITICAL: RepositoryProvider is NOT INITIALIZED.',
-      );
-      return {
-        success: false,
-        message: 'Critical error: RepositoryProvider not initialized in MemoryBankService',
-      };
-    }
-    return { success: true };
-  }
-
-  /**
-   * Ensure repository exists, create if it doesn't
-   */
-  private async ensureRepository(
-    clientProjectRoot: string,
-    repositoryName: string,
-    branch: string,
-  ): Promise<Repository> {
-    const repositoryRepo = this.repositoryProvider!.getRepositoryRepository(clientProjectRoot);
-
-    let repository = await repositoryRepo.findByName(repositoryName, branch);
-
-    if (!repository) {
-      repository = await repositoryRepo.create({ name: repositoryName, branch });
-    }
-    if (!repository || !repository.id) {
-      throw new Error(`Repository ${repositoryName}:${branch} could not be found or created.`);
-    }
-
-    return repository;
-  }
-
-  /**
-   * Ensure metadata exists for the repository
-   */
-  private async ensureMetadata(
-    mcpContext: EnrichedRequestHandlerExtra,
-    clientProjectRoot: string,
-    repository: Repository,
-    repositoryName: string,
-    branch: string,
-  ): Promise<void> {
-    const metadataRepo = this.repositoryProvider!.getMetadataRepository(clientProjectRoot);
-
-    const existingMetadata = await metadataRepo.findMetadata(
-      mcpContext,
-      repositoryName,
-      branch,
-      'meta',
-    );
-
-    if (!existingMetadata) {
-      const today = new Date().toISOString().split('T')[0];
-      const metadataToCreate = {
-        repository: repository.id,
-        branch: branch,
-        id: 'meta',
-        name: repositoryName,
-        content: {
-          id: 'meta',
-          project: { name: repositoryName, created: today },
-          tech_stack: { language: 'Unknown', framework: 'Unknown', datastore: 'Unknown' },
-          architecture: 'unknown',
-          memory_spec_version: '3.0.0',
-        },
-      } as Metadata;
-      await metadataRepo.upsertMetadata(mcpContext, metadataToCreate);
-    }
-  }
-
->>>>>>> de2442a7
   async getOrCreateRepository(
     mcpContext: EnrichedRequestHandlerExtra,
     clientProjectRoot: string,
