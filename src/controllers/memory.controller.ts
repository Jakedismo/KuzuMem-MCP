--- conflicted
+++ resolved
@@ -1,6 +1,10 @@
 import { Request, Response } from 'express';
 import { MemoryService } from '../services/memory.service';
-import { metadataSchema, contextSchema, Rule } from '../types';
+import {
+  metadataSchema,
+  contextSchema,
+  Rule
+} from '../types';
 import { Mutex } from '../utils/mutex';
 import { EnrichedRequestHandlerExtra } from '../mcp/types/sdk-custom';
 
@@ -75,11 +79,11 @@
       signal: new AbortController().signal,
       requestId: 'controller-mock-request',
       sendNotification: async () => {},
-      sendRequest: async () => ({ id: 'mock' }) as any,
+      sendRequest: async () => ({ id: 'mock' } as any),
       logger: console,
       session: {},
       sendProgress: async () => {},
-      memoryService: this.memoryService,
+      memoryService: this.memoryService
     };
   }
 
@@ -95,12 +99,7 @@
         .json({ error: 'clientProjectRoot and repositoryName are required in the request body' });
       return;
     }
-    await this.memoryService.initMemoryBank(
-      this.createMockContext(),
-      clientProjectRoot,
-      repositoryName,
-      branch,
-    );
+    await this.memoryService.initMemoryBank(this.createMockContext(), clientProjectRoot, repositoryName, branch);
     res.status(200).json({
       message: `Memory bank for ${repositoryName} initialized successfully at ${clientProjectRoot}.`,
     });
@@ -234,15 +233,10 @@
         operation: 'update' as const,
         repository: repositoryName,
         branch,
-<<<<<<< HEAD
-        ...result.data,
-      },
-=======
         agent: result.data.agent || 'controller',
         summary: result.data.summary || '',
         observation: result.data.observations?.[0] || undefined,
       }
->>>>>>> 93c2ec95
     );
 
     if (!updatedContext) {
@@ -465,12 +459,7 @@
         return;
       }
 
-      const rules = await this.memoryService.getActiveRules(
-        this.createMockContext(),
-        clientProjectRoot,
-        repository,
-        branch,
-      );
+      const rules = await this.memoryService.getActiveRules(this.createMockContext(), clientProjectRoot, repository, branch);
 
       res.status(200).json(rules);
     } catch (error) {
