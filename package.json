--- conflicted
+++ resolved
@@ -9,28 +9,17 @@
   "scripts": {
     "build": "tsc",
     "start:stdio": "node dist/mcp-stdio-server.js",
-    "start:sse": "node dist/mcp-sse-server.js",
-    "start:http": "node dist/mcp-httpstream-server.js",
     "cli": "ts-node src/cli/index.ts",
     "test": "jest",
-<<<<<<< HEAD
-    "test:e2e": "jest --testPathPattern=e2e",
-    "test:unit": "jest --testPathPattern='^((?!e2e).)*$'",
-    "dev:stdio": "npm run build && node dist/mcp-stdio-server.js",
-    "dev:sse": "npm run build && node dist/mcp-sse-server.js",
-    "dev:http": "npm run build && node dist/mcp-httpstream-server.js",
-=======
     "test:e2e": "jest --config jest.e2e.config.js --runInBand",
     "test:e2e:stdio": "jest --config jest.e2e.config.js --testPathPattern=stdio-server --runInBand",
     "test:e2e:httpstream": "jest --config jest.e2e.config.js --testPathPattern=httpstream-server --runInBand",
     "test:all": "npm run test && npm run test:e2e",
->>>>>>> e0e2c6e7
     "lint": "eslint \"{src,apps,libs,test}/**/*.ts\" --fix",
     "format": "prettier --write \"src/**/*.ts\"",
     "lint:check": "eslint \"{src,apps,libs,test}/**/*.ts\" --quiet"
   },
   "dependencies": {
-    "@modelcontextprotocol/sdk": "^1.12.1",
     "@types/node": "^22.15.17",
     "better-sse": "^0.14.1",
     "commander": "^11.1.0",
