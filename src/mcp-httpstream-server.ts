/**
 * MCP HTTP Streaming Server (New Implementation)
 * Implements the Model Context Protocol using modern HTTP streaming patterns
 * Based on the official TypeScript SDK v1.12+ patterns with proper session management
 */

import { Server } from '@modelcontextprotocol/sdk/server/index.js';
import { StreamableHTTPServerTransport } from '@modelcontextprotocol/sdk/server/streamableHttp.js';
import {
  CallToolRequestSchema,
  ListPromptsRequestSchema,
  ListResourcesRequestSchema,
  ListToolsRequestSchema,
  isInitializeRequest,
} from '@modelcontextprotocol/sdk/types.js';
import cors from 'cors';
import dotenv from 'dotenv';
import express, { Request, Response } from 'express';
import { randomUUID } from 'node:crypto';
import path from 'path';
import { ToolExecutionService } from './mcp/services/tool-execution.service';
import { toolHandlers } from './mcp/tool-handlers';
import { MEMORY_BANK_MCP_TOOLS } from './mcp/tools';
import { createProgressHandler } from './mcp/streaming/progress-handler';
import { MemoryService } from './services/memory.service';

// Load environment variables
dotenv.config({ path: path.resolve(process.cwd(), '.env') });

// Configuration
const PORT = process.env.PORT || 3001;
const DEBUG_LEVEL = parseInt(process.env.DEBUG_LEVEL || '0', 10);
const SESSION_TIMEOUT = parseInt(process.env.SESSION_TIMEOUT || '1800000', 10); // 30 minutes
const CORS_ORIGINS = process.env.CORS_ORIGINS?.split(',') || [
  'http://localhost:3000',
  'http://localhost:3001',
  'http://127.0.0.1:3000',
  'http://127.0.0.1:3001',
];

// Logging utility
function debugLog(level: number, message: string, ...args: any[]): void {
  if (DEBUG_LEVEL >= level) {
    const timestamp = new Date().toISOString();
    const logMessage = args.length > 0 ? `${message} ${JSON.stringify(args)}` : message;
    console.error(`[HTTP-STREAM-${level}] ${timestamp} ${logMessage}`);
  }
}

// Session management interface
interface SessionState {
  sessionId: string;
  server: Server;
  transport: StreamableHTTPServerTransport;
  clientProjectRoot?: string;
  repository?: string;
  branch?: string;
  createdAt: Date;
  lastActivity: Date;
}

// Session store
const sessions = new Map<string, SessionState>();

// Adapter to convert SdkToolHandler to ToolHandler format (same as stdio server)
function adaptSdkToolHandler(
  sdkHandler: (params: any, context: any, memoryService: any) => Promise<any>,
): (
  toolArgs: any,
  memoryService: any,
  progressHandler?: any,
  clientProjectRoot?: string,
) => Promise<any> {
  return async (toolArgs, memoryService, progressHandler, clientProjectRoot) => {
    // Create a mock context that matches EnrichedRequestHandlerExtra
    const context = {
      logger: {
        debug: (msg: string, ...logArgs: any[]) =>
          debugLog(3, logArgs.length > 0 ? `${msg} ${JSON.stringify(logArgs)}` : msg),
        info: (msg: string, ...logArgs: any[]) =>
          debugLog(2, logArgs.length > 0 ? `${msg} ${JSON.stringify(logArgs)}` : msg),
        warn: (msg: string, ...logArgs: any[]) =>
          debugLog(1, logArgs.length > 0 ? `${msg} ${JSON.stringify(logArgs)}` : msg),
        error: (msg: string, ...logArgs: any[]) =>
          debugLog(0, logArgs.length > 0 ? `${msg} ${JSON.stringify(logArgs)}` : msg),
      },
      session: {
        clientProjectRoot,
        repository: toolArgs.repository,
        branch: toolArgs.branch,
      },
      sendProgress: async (progress: any) => {
        if (progressHandler) {
          progressHandler.progress(progress);
        }
      },
      memoryService,
    };

    // Call the SDK handler with adapted parameters
    return sdkHandler(toolArgs, context, memoryService);
  };
}

// Adapt all tool handlers
const adaptedToolHandlers: Record<string, any> = {};
for (const [toolName, handler] of Object.entries(toolHandlers)) {
  adaptedToolHandlers[toolName] = adaptSdkToolHandler(handler);
}

// Cleanup inactive sessions
setInterval(
  () => {
    const now = new Date();
    for (const [sessionId, session] of sessions.entries()) {
      if (now.getTime() - session.lastActivity.getTime() > SESSION_TIMEOUT) {
        debugLog(1, `Cleaning up inactive session: ${sessionId}`);
        try {
          session.transport.close();
          session.server.close();
        } catch (error) {
          debugLog(0, `Error cleaning up session ${sessionId}:`, error);
        }
        sessions.delete(sessionId);
      }
    }
  },
  10 * 60 * 1000,
); // Check every 10 minutes

// Create a new MCP server instance
function createMcpServer(): Server {
  const server = new Server(
    {
      name: 'KuzuMem-MCP-HTTPStream',
      version: '3.0.0',
    },
    {
      capabilities: {
        tools: {},
        resources: {},
        prompts: {},
      },
    },
  );

  // Set up the list tools handler
  server.setRequestHandler(ListToolsRequestSchema, async () => {
    debugLog(1, `Returning tools/list with ${MEMORY_BANK_MCP_TOOLS.length} tools`);

    const tools = MEMORY_BANK_MCP_TOOLS.map((tool) => ({
      name: tool.name,
      description: tool.description,
      inputSchema: tool.parameters || { type: 'object', properties: {}, required: [] },
    }));

    return { tools };
  });

  // Set up the call tool handler
  server.setRequestHandler(CallToolRequestSchema, async (request) => {
    const { name: toolName, arguments: toolArgs = {} } = request.params;
    const requestId = 'id' in request ? String(request.id) : randomUUID();

    debugLog(1, `Executing tool: ${toolName} with args:`, toolArgs);

    // Extract clientProjectRoot from tool arguments
    const effectiveClientProjectRoot = toolArgs.clientProjectRoot as string;

<<<<<<< HEAD
    if (!effectiveClientProjectRoot) {
      throw new Error(
        toolName === 'init-memory-bank'
          ? `Tool '${toolName}' requires clientProjectRoot argument.`
          : `Server error: clientProjectRoot context not established for tool '${toolName}'. Provide clientProjectRoot in tool arguments.`,
      );
    }
=======
        // Handle clientProjectRoot storage for memory-bank init operations
        if (tool.name === 'memory-bank' && args.operation === 'init') {
          const repoBranchKey = `${args.repository}:${args.branch}`;
          repositoryRootMap.set(repoBranchKey, args.clientProjectRoot);
          debugLog(3, `Stored clientProjectRoot for ${repoBranchKey}: ${args.clientProjectRoot}`);
        }
>>>>>>> 93c2ec95

    try {
      // For HTTP transport, we execute tools without progress handlers as they don't support streaming
      const toolExecutionService = await ToolExecutionService.getInstance();

      const toolResult = await toolExecutionService.executeTool(
        toolName,
        toolArgs,
        adaptedToolHandlers,
        effectiveClientProjectRoot,
        undefined, // No progress handler for HTTP transport initially
        debugLog,
      );

      if (toolResult !== null) {
        return {
          content: [{ type: 'text', text: JSON.stringify(toolResult, null, 2) }],
          isError: !!toolResult?.error,
        };
      } else {
        return {
          content: [{ type: 'text', text: 'Tool executed successfully' }],
        };
      }
    } catch (error) {
      const errorMessage = error instanceof Error ? error.message : String(error);
      debugLog(1, `Tool execution error: ${errorMessage}`);
      return {
        content: [{ type: 'text', text: `Error: ${errorMessage}` }],
        isError: true,
      };
    }
  });

  // Set up other request handlers
  server.setRequestHandler(ListResourcesRequestSchema, async () => {
    return { resources: [] };
  });

  server.setRequestHandler(ListPromptsRequestSchema, async () => {
    return { prompts: [] };
  });

  return server;
}

// Create Express app
const app = express();

// Middleware
app.use(express.json({ limit: '10mb' }));
app.use(
  cors({
    origin: CORS_ORIGINS,
    credentials: true,
    methods: ['GET', 'POST', 'DELETE', 'OPTIONS'],
    allowedHeaders: ['Content-Type', 'Authorization', 'Mcp-Session-Id'],
  }),
);

// Request logging middleware
app.use((req, res, next) => {
  const sessionId = req.headers['mcp-session-id'] as string;
  debugLog(2, `${req.method} ${req.path}`, {
    sessionId: sessionId ? `${sessionId.substring(0, 8)}...` : 'none',
    body: req.method === 'POST' ? 'present' : 'none',
  });
  next();
});

// Main MCP endpoint - handles POST, GET, and DELETE
app.all('/mcp', async (req: Request, res: Response) => {
  const sessionId = req.headers['mcp-session-id'] as string | undefined;

  try {
    if (req.method === 'POST') {
      await handlePostRequest(req, res, sessionId);
    } else if (req.method === 'GET') {
      await handleGetRequest(req, res, sessionId);
    } else if (req.method === 'DELETE') {
      await handleDeleteRequest(req, res, sessionId);
    } else {
      res.status(405).json({
        jsonrpc: '2.0',
        error: {
          code: -32000,
          message: `Method ${req.method} not allowed`,
        },
        id: null,
      });
    }
  } catch (error) {
    debugLog(0, 'Error handling MCP request:', error);

    if (!res.headersSent) {
      res.status(500).json({
        jsonrpc: '2.0',
        error: {
          code: -32603,
          message: 'Internal server error',
        },
        id: null,
      });
    }
  }
});

// Handle POST requests (client-to-server communication)
async function handlePostRequest(req: Request, res: Response, sessionId?: string): Promise<void> {
  let session: SessionState | undefined;

  // Check for existing session
  if (sessionId && sessions.has(sessionId)) {
    session = sessions.get(sessionId)!;
    session.lastActivity = new Date();
  }
  // Handle new initialization request
  else if (!sessionId && isInitializeRequest(req.body)) {
    const newSessionId = randomUUID();

    // Create new transport with session management
    const transport = new StreamableHTTPServerTransport({
      sessionIdGenerator: () => newSessionId,
      onsessioninitialized: (id) => {
        debugLog(1, `New MCP session initialized: ${id}`);
      },
    });

    // Create new server instance
    const server = createMcpServer();

    // Clean up when transport closes
    transport.onclose = () => {
      debugLog(1, `Cleaning up MCP session: ${newSessionId}`);
      sessions.delete(newSessionId);
      try {
        server.close();
      } catch (error) {
        debugLog(0, `Error closing server for session ${newSessionId}:`, error);
      }
    };

    // Connect server to transport
    await server.connect(transport);

    // Store session
    session = {
      sessionId: newSessionId,
      server,
      transport,
      createdAt: new Date(),
      lastActivity: new Date(),
    };
    sessions.set(newSessionId, session);

    debugLog(1, `Created new session: ${newSessionId}`);
  }
  // Invalid request
  else {
    res.status(400).json({
      jsonrpc: '2.0',
      error: {
        code: -32000,
        message: 'Bad Request: No valid session ID provided or not an initialization request',
      },
      id: null,
    });
    return;
  }

  // Handle the request through the transport
  await session.transport.handleRequest(req, res, req.body);
}

// Handle GET requests (server-to-client notifications via SSE)
async function handleGetRequest(req: Request, res: Response, sessionId?: string): Promise<void> {
  if (!sessionId || !sessions.has(sessionId)) {
    res.status(400).send('Invalid or missing session ID');
    return;
  }

  const session = sessions.get(sessionId)!;
  session.lastActivity = new Date();

  // Handle the GET request through the transport
  await session.transport.handleRequest(req, res);
}

// Handle DELETE requests (session termination)
async function handleDeleteRequest(req: Request, res: Response, sessionId?: string): Promise<void> {
  if (!sessionId || !sessions.has(sessionId)) {
    res.status(400).send('Invalid or missing session ID');
    return;
  }

  const session = sessions.get(sessionId)!;

  try {
    // Close the transport and server
    session.transport.close();
    session.server.close();

    // Remove from sessions
    sessions.delete(sessionId);

    debugLog(1, `Session terminated by client: ${sessionId}`);
    res.status(200).send('Session terminated');
  } catch (error) {
    debugLog(0, `Error terminating session ${sessionId}:`, error);
    res.status(500).send('Error terminating session');
  }
}

// Health check endpoint
app.get('/health', (req: Request, res: Response) => {
  res.json({
    status: 'healthy',
    timestamp: new Date().toISOString(),
    sessions: sessions.size,
    version: '3.0.0',
    transport: 'streamable-http',
    uptime: process.uptime(),
  });
});

// Legacy compatibility endpoint (list tools)
app.get('/tools/list', async (req: Request, res: Response) => {
  const tools = MEMORY_BANK_MCP_TOOLS.map((tool) => ({
    name: tool.name,
    description: tool.description,
    inputSchema: tool.parameters || { type: 'object', properties: {}, required: [] },
  }));

  res.json({ tools });
});

// Error handling middleware
app.use((error: Error, req: Request, res: Response, next: any) => {
  debugLog(0, 'Unhandled error:', error);

  if (!res.headersSent) {
    res.status(500).json({
      error: 'Internal server error',
      message: process.env.NODE_ENV === 'development' ? error.message : 'Something went wrong',
    });
  }
});

// Graceful shutdown
process.on('SIGTERM', async () => {
  debugLog(1, 'SIGTERM received, shutting down gracefully');

  // Close all sessions
  for (const [sessionId, session] of sessions.entries()) {
    try {
      session.transport.close();
      session.server.close();
    } catch (error) {
      debugLog(0, `Error closing session ${sessionId} during shutdown:`, error);
    }
  }

  sessions.clear();
  process.exit(0);
});

process.on('SIGINT', async () => {
  debugLog(1, 'SIGINT received, shutting down gracefully');

  // Get MemoryService instance and shut it down
  try {
    const memoryService = await MemoryService.getInstance();
    await memoryService.shutdown();
  } catch (error) {
    debugLog(0, 'Error shutting down MemoryService:', error);
  }

  // Close all sessions
  for (const [sessionId, session] of sessions.entries()) {
    try {
      session.transport.close();
      session.server.close();
    } catch (error) {
      debugLog(0, `Error closing session ${sessionId} during shutdown:`, error);
    }
  }

  sessions.clear();
  process.exit(0);
});

// Start the server
app.listen(PORT, () => {
  console.error(`MCP HTTP Streaming Server (v3.0.0) running at http://localhost:${PORT}`);
  console.error(`Transport: Streamable HTTP`);
  console.error(`Debug level: ${DEBUG_LEVEL}`);
  console.error(`Session timeout: ${SESSION_TIMEOUT}ms`);
  console.error(`CORS origins: ${CORS_ORIGINS.join(', ')}`);
  debugLog(1, 'Server started successfully');
});

export default app;<|MERGE_RESOLUTION|>--- conflicted
+++ resolved
@@ -1,487 +1,285 @@
 /**
- * MCP HTTP Streaming Server (New Implementation)
- * Implements the Model Context Protocol using modern HTTP streaming patterns
- * Based on the official TypeScript SDK v1.12+ patterns with proper session management
+ * MCP HTTP Streaming Server
+ * Official MCP TypeScript SDK implementation using McpServer and StreamableHTTPServerTransport
+ * Based on: https://github.com/modelcontextprotocol/typescript-sdk
  */
 
-import { Server } from '@modelcontextprotocol/sdk/server/index.js';
+import { createServer, type Server } from 'node:http';
+import { AddressInfo } from 'node:net';
+import { randomUUID } from 'node:crypto';
+import dotenv from 'dotenv';
+import { z } from 'zod';
+
+// Official MCP SDK imports
+import { McpServer } from '@modelcontextprotocol/sdk/server/mcp.js';
 import { StreamableHTTPServerTransport } from '@modelcontextprotocol/sdk/server/streamableHttp.js';
-import {
-  CallToolRequestSchema,
-  ListPromptsRequestSchema,
-  ListResourcesRequestSchema,
-  ListToolsRequestSchema,
-  isInitializeRequest,
-} from '@modelcontextprotocol/sdk/types.js';
-import cors from 'cors';
-import dotenv from 'dotenv';
-import express, { Request, Response } from 'express';
-import { randomUUID } from 'node:crypto';
-import path from 'path';
-import { ToolExecutionService } from './mcp/services/tool-execution.service';
-import { toolHandlers } from './mcp/tool-handlers';
+import { CallToolResult } from '@modelcontextprotocol/sdk/types.js';
+
+// Our tool handlers and services
+import { toolHandlers as sdkToolHandlers } from './mcp/tool-handlers';
+import { MemoryService } from './services/memory.service';
 import { MEMORY_BANK_MCP_TOOLS } from './mcp/tools';
-import { createProgressHandler } from './mcp/streaming/progress-handler';
-import { MemoryService } from './services/memory.service';
 
 // Load environment variables
-dotenv.config({ path: path.resolve(process.cwd(), '.env') });
-
-// Configuration
-const PORT = process.env.PORT || 3001;
-const DEBUG_LEVEL = parseInt(process.env.DEBUG_LEVEL || '0', 10);
-const SESSION_TIMEOUT = parseInt(process.env.SESSION_TIMEOUT || '1800000', 10); // 30 minutes
-const CORS_ORIGINS = process.env.CORS_ORIGINS?.split(',') || [
-  'http://localhost:3000',
-  'http://localhost:3001',
-  'http://127.0.0.1:3000',
-  'http://127.0.0.1:3001',
-];
-
-// Logging utility
-function debugLog(level: number, message: string, ...args: any[]): void {
+dotenv.config();
+
+// Server configuration
+const port = parseInt(process.env.HTTP_STREAM_PORT || '3001', 10);
+const host = process.env.HOST || 'localhost';
+
+// Debug logging
+const DEBUG_LEVEL = parseInt(process.env.DEBUG || '0', 10);
+
+function debugLog(level: number, message: string, data?: any): void {
   if (DEBUG_LEVEL >= level) {
     const timestamp = new Date().toISOString();
-    const logMessage = args.length > 0 ? `${message} ${JSON.stringify(args)}` : message;
-    console.error(`[HTTP-STREAM-${level}] ${timestamp} ${logMessage}`);
-  }
-}
-
-// Session management interface
-interface SessionState {
-  sessionId: string;
-  server: Server;
-  transport: StreamableHTTPServerTransport;
-  clientProjectRoot?: string;
-  repository?: string;
-  branch?: string;
-  createdAt: Date;
-  lastActivity: Date;
-}
-
-// Session store
-const sessions = new Map<string, SessionState>();
-
-// Adapter to convert SdkToolHandler to ToolHandler format (same as stdio server)
-function adaptSdkToolHandler(
-  sdkHandler: (params: any, context: any, memoryService: any) => Promise<any>,
-): (
-  toolArgs: any,
-  memoryService: any,
-  progressHandler?: any,
-  clientProjectRoot?: string,
-) => Promise<any> {
-  return async (toolArgs, memoryService, progressHandler, clientProjectRoot) => {
-    // Create a mock context that matches EnrichedRequestHandlerExtra
-    const context = {
-      logger: {
-        debug: (msg: string, ...logArgs: any[]) =>
-          debugLog(3, logArgs.length > 0 ? `${msg} ${JSON.stringify(logArgs)}` : msg),
-        info: (msg: string, ...logArgs: any[]) =>
-          debugLog(2, logArgs.length > 0 ? `${msg} ${JSON.stringify(logArgs)}` : msg),
-        warn: (msg: string, ...logArgs: any[]) =>
-          debugLog(1, logArgs.length > 0 ? `${msg} ${JSON.stringify(logArgs)}` : msg),
-        error: (msg: string, ...logArgs: any[]) =>
-          debugLog(0, logArgs.length > 0 ? `${msg} ${JSON.stringify(logArgs)}` : msg),
-      },
-      session: {
-        clientProjectRoot,
-        repository: toolArgs.repository,
-        branch: toolArgs.branch,
-      },
-      sendProgress: async (progress: any) => {
-        if (progressHandler) {
-          progressHandler.progress(progress);
-        }
-      },
-      memoryService,
+    const logEntry = {
+      timestamp,
+      level: level === 0 ? 'ERROR' : level === 1 ? 'WARN' : level === 2 ? 'INFO' : 'DEBUG',
+      message,
+      component: 'mcp-httpstream-server',
+      data: DEBUG_LEVEL >= 3 ? data : undefined,
     };
-
-    // Call the SDK handler with adapted parameters
-    return sdkHandler(toolArgs, context, memoryService);
-  };
-}
-
-// Adapt all tool handlers
-const adaptedToolHandlers: Record<string, any> = {};
-for (const [toolName, handler] of Object.entries(toolHandlers)) {
-  adaptedToolHandlers[toolName] = adaptSdkToolHandler(handler);
-}
-
-// Cleanup inactive sessions
-setInterval(
-  () => {
-    const now = new Date();
-    for (const [sessionId, session] of sessions.entries()) {
-      if (now.getTime() - session.lastActivity.getTime() > SESSION_TIMEOUT) {
-        debugLog(1, `Cleaning up inactive session: ${sessionId}`);
-        try {
-          session.transport.close();
-          session.server.close();
-        } catch (error) {
-          debugLog(0, `Error cleaning up session ${sessionId}:`, error);
-        }
-        sessions.delete(sessionId);
-      }
+    console.log(JSON.stringify(logEntry));
+  }
+}
+
+// Map to store clientProjectRoot for each repository and branch
+const repositoryRootMap = new Map<string, string>();
+
+// Create the official MCP server
+const mcpServer = new McpServer(
+  { name: 'KuzuMem-MCP-HTTPStream', version: '1.0.0' },
+  { capabilities: { tools: { list: true, call: true } } },
+);
+
+// Create tool schema helper
+function createZodSchema(tool: any) {
+  const shape: Record<string, z.ZodTypeAny> = {};
+
+  if (tool.parameters && tool.parameters.properties) {
+    for (const [propName, propDef] of Object.entries(tool.parameters.properties)) {
+      const prop = propDef as any;
+      let zodType: z.ZodTypeAny = z.string(); // Default to string
+
+      if (prop.type === 'string') {
+        zodType = z.string();
+      } else if (prop.type === 'number') {
+        zodType = z.number();
+      } else if (prop.type === 'boolean') {
+        zodType = z.boolean();
+      } else if (prop.type === 'array') {
+        zodType = z.array(z.string()); // Assume string array
+      } else if (prop.type === 'object') {
+        zodType = z.object({}).passthrough(); // Allow any object
+      }
+
+      if (prop.description) {
+        zodType = zodType.describe(prop.description);
+      }
+
+      // Handle optional fields
+      if (!tool.parameters.required?.includes(propName)) {
+        zodType = zodType.optional();
+      }
+
+      shape[propName] = zodType;
     }
-  },
-  10 * 60 * 1000,
-); // Check every 10 minutes
-
-// Create a new MCP server instance
-function createMcpServer(): Server {
-  const server = new Server(
-    {
-      name: 'KuzuMem-MCP-HTTPStream',
-      version: '3.0.0',
-    },
-    {
-      capabilities: {
-        tools: {},
-        resources: {},
-        prompts: {},
-      },
-    },
-  );
-
-  // Set up the list tools handler
-  server.setRequestHandler(ListToolsRequestSchema, async () => {
-    debugLog(1, `Returning tools/list with ${MEMORY_BANK_MCP_TOOLS.length} tools`);
-
-    const tools = MEMORY_BANK_MCP_TOOLS.map((tool) => ({
-      name: tool.name,
-      description: tool.description,
-      inputSchema: tool.parameters || { type: 'object', properties: {}, required: [] },
-    }));
-
-    return { tools };
-  });
-
-  // Set up the call tool handler
-  server.setRequestHandler(CallToolRequestSchema, async (request) => {
-    const { name: toolName, arguments: toolArgs = {} } = request.params;
-    const requestId = 'id' in request ? String(request.id) : randomUUID();
-
-    debugLog(1, `Executing tool: ${toolName} with args:`, toolArgs);
-
-    // Extract clientProjectRoot from tool arguments
-    const effectiveClientProjectRoot = toolArgs.clientProjectRoot as string;
-
-<<<<<<< HEAD
-    if (!effectiveClientProjectRoot) {
-      throw new Error(
-        toolName === 'init-memory-bank'
-          ? `Tool '${toolName}' requires clientProjectRoot argument.`
-          : `Server error: clientProjectRoot context not established for tool '${toolName}'. Provide clientProjectRoot in tool arguments.`,
-      );
-    }
-=======
+  }
+
+  return shape;
+}
+
+// Register all our tools with the MCP server
+function registerTools() {
+  debugLog(2, 'Registering MCP tools...');
+
+  // Add the initialize method handler (this is handled automatically by McpServer)
+  // Just logging for debugging
+  debugLog(2, 'MCP server will handle initialization automatically');
+
+  for (const tool of MEMORY_BANK_MCP_TOOLS) {
+    debugLog(3, `Registering tool: ${tool.name}`);
+
+    const schema = createZodSchema(tool);
+
+    mcpServer.tool(
+      tool.name,
+      tool.description,
+      schema as any, // Type assertion to bypass complex inference
+      async (args, context): Promise<CallToolResult> => {
+        debugLog(3, `Executing tool: ${tool.name}`, args);
+
         // Handle clientProjectRoot storage for memory-bank init operations
         if (tool.name === 'memory-bank' && args.operation === 'init') {
           const repoBranchKey = `${args.repository}:${args.branch}`;
           repositoryRootMap.set(repoBranchKey, args.clientProjectRoot);
           debugLog(3, `Stored clientProjectRoot for ${repoBranchKey}: ${args.clientProjectRoot}`);
         }
->>>>>>> 93c2ec95
-
+
+        // Get clientProjectRoot from stored map or args
+        let effectiveClientProjectRoot = args.clientProjectRoot;
+        if (!effectiveClientProjectRoot && args.repository && args.branch) {
+          const repoBranchKey = `${args.repository}:${args.branch}`;
+          effectiveClientProjectRoot = repositoryRootMap.get(repoBranchKey);
+        }
+
+        if (!effectiveClientProjectRoot) {
+          throw new Error(
+            `ClientProjectRoot not established for tool '${tool.name}'. Initialize memory bank first.`,
+          );
+        }
+
+        // Get the SDK handler
+        const handler = sdkToolHandlers[tool.name];
+        if (!handler) {
+          throw new Error(`Tool handler not found: ${tool.name}`);
+        }
+
+        // Create enriched context
+        const memoryService = await MemoryService.getInstance();
+        const enrichedContext = {
+          ...context,
+          logger: {
+            debug: (msg: string, data?: any) => debugLog(3, `[${tool.name}] ${msg}`, data),
+            info: (msg: string, data?: any) => debugLog(2, `[${tool.name}] ${msg}`, data),
+            warn: (msg: string, data?: any) => debugLog(1, `[${tool.name}] ${msg}`, data),
+            error: (msg: string, data?: any) => debugLog(0, `[${tool.name}] ${msg}`, data),
+          },
+          session: {
+            clientProjectRoot: effectiveClientProjectRoot,
+            repository: args.repository,
+            branch: args.branch,
+          },
+          sendProgress: async (progressData: any) => {
+            // Send progress notifications through MCP
+            await context.sendNotification({
+              method: 'notifications/progress',
+              params: {
+                progressToken: context.requestId || randomUUID(),
+                ...progressData,
+              },
+            });
+          },
+          memoryService,
+        };
+
+        // Add clientProjectRoot to args
+        const enhancedArgs = { ...args, clientProjectRoot: effectiveClientProjectRoot };
+
+        const result = await handler(enhancedArgs, enrichedContext, memoryService);
+        debugLog(3, `Tool ${tool.name} completed`, { success: !!result });
+
+        return {
+          content: [
+            {
+              type: 'text',
+              text: JSON.stringify(result),
+            },
+          ],
+        };
+      },
+    );
+  }
+
+  debugLog(2, `Registered ${MEMORY_BANK_MCP_TOOLS.length} tools`);
+}
+
+// Server variables
+let server: Server;
+let transport: StreamableHTTPServerTransport;
+
+async function startServer(): Promise<void> {
+  debugLog(2, 'Starting MCP HTTP Stream server...');
+
+  // Register all tools
+  registerTools();
+
+  // Create the streamable HTTP transport
+  transport = new StreamableHTTPServerTransport({
+    sessionIdGenerator: () => randomUUID(),
+    enableJsonResponse: false, // Use SSE by default
+  });
+
+  // Connect the transport to the MCP server
+  await mcpServer.connect(transport);
+  debugLog(3, 'MCP server connected to transport');
+
+  // Create simple HTTP server - delegate everything to the transport
+  server = createServer(async (req, res) => {
     try {
-      // For HTTP transport, we execute tools without progress handlers as they don't support streaming
-      const toolExecutionService = await ToolExecutionService.getInstance();
-
-      const toolResult = await toolExecutionService.executeTool(
-        toolName,
-        toolArgs,
-        adaptedToolHandlers,
-        effectiveClientProjectRoot,
-        undefined, // No progress handler for HTTP transport initially
-        debugLog,
-      );
-
-      if (toolResult !== null) {
-        return {
-          content: [{ type: 'text', text: JSON.stringify(toolResult, null, 2) }],
-          isError: !!toolResult?.error,
-        };
-      } else {
-        return {
-          content: [{ type: 'text', text: 'Tool executed successfully' }],
-        };
-      }
+      debugLog(3, `HTTP ${req.method} ${req.url}`, {
+        headers: req.headers,
+        method: req.method,
+        url: req.url,
+      });
+
+      // Let the official transport handle all requests
+      await transport.handleRequest(req, res);
     } catch (error) {
-      const errorMessage = error instanceof Error ? error.message : String(error);
-      debugLog(1, `Tool execution error: ${errorMessage}`);
-      return {
-        content: [{ type: 'text', text: `Error: ${errorMessage}` }],
-        isError: true,
-      };
+      debugLog(0, 'Error handling HTTP request', {
+        error: error instanceof Error ? error.message : String(error),
+        method: req.method,
+        url: req.url,
+      });
+
+      if (!res.headersSent) {
+        res.writeHead(500, { 'Content-Type': 'application/json' });
+        res.end(
+          JSON.stringify({
+            error: {
+              code: -32603,
+              message: 'Internal error',
+            },
+          }),
+        );
+      }
     }
   });
 
-  // Set up other request handlers
-  server.setRequestHandler(ListResourcesRequestSchema, async () => {
-    return { resources: [] };
-  });
-
-  server.setRequestHandler(ListPromptsRequestSchema, async () => {
-    return { prompts: [] };
-  });
-
-  return server;
-}
-
-// Create Express app
-const app = express();
-
-// Middleware
-app.use(express.json({ limit: '10mb' }));
-app.use(
-  cors({
-    origin: CORS_ORIGINS,
-    credentials: true,
-    methods: ['GET', 'POST', 'DELETE', 'OPTIONS'],
-    allowedHeaders: ['Content-Type', 'Authorization', 'Mcp-Session-Id'],
-  }),
-);
-
-// Request logging middleware
-app.use((req, res, next) => {
-  const sessionId = req.headers['mcp-session-id'] as string;
-  debugLog(2, `${req.method} ${req.path}`, {
-    sessionId: sessionId ? `${sessionId.substring(0, 8)}...` : 'none',
-    body: req.method === 'POST' ? 'present' : 'none',
-  });
-  next();
-});
-
-// Main MCP endpoint - handles POST, GET, and DELETE
-app.all('/mcp', async (req: Request, res: Response) => {
-  const sessionId = req.headers['mcp-session-id'] as string | undefined;
-
-  try {
-    if (req.method === 'POST') {
-      await handlePostRequest(req, res, sessionId);
-    } else if (req.method === 'GET') {
-      await handleGetRequest(req, res, sessionId);
-    } else if (req.method === 'DELETE') {
-      await handleDeleteRequest(req, res, sessionId);
-    } else {
-      res.status(405).json({
-        jsonrpc: '2.0',
-        error: {
-          code: -32000,
-          message: `Method ${req.method} not allowed`,
-        },
-        id: null,
-      });
-    }
-  } catch (error) {
-    debugLog(0, 'Error handling MCP request:', error);
-
-    if (!res.headersSent) {
-      res.status(500).json({
-        jsonrpc: '2.0',
-        error: {
-          code: -32603,
-          message: 'Internal server error',
-        },
-        id: null,
-      });
-    }
-  }
-});
-
-// Handle POST requests (client-to-server communication)
-async function handlePostRequest(req: Request, res: Response, sessionId?: string): Promise<void> {
-  let session: SessionState | undefined;
-
-  // Check for existing session
-  if (sessionId && sessions.has(sessionId)) {
-    session = sessions.get(sessionId)!;
-    session.lastActivity = new Date();
-  }
-  // Handle new initialization request
-  else if (!sessionId && isInitializeRequest(req.body)) {
-    const newSessionId = randomUUID();
-
-    // Create new transport with session management
-    const transport = new StreamableHTTPServerTransport({
-      sessionIdGenerator: () => newSessionId,
-      onsessioninitialized: (id) => {
-        debugLog(1, `New MCP session initialized: ${id}`);
-      },
+  // Start listening
+  server.listen(port, host, () => {
+    debugLog(2, `MCP HTTP Streaming Server running at http://${host}:${port}`);
+    console.log(`MCP HTTP Streaming Server running at http://${host}:${port}`);
+  });
+
+  // Handle server errors
+  server.on('error', (err: Error) => {
+    debugLog(0, `HTTP server error: ${err.message}`, { stack: err.stack });
+    process.exit(1);
+  });
+}
+
+// Graceful shutdown
+function gracefulShutdown(signal: string): void {
+  debugLog(2, `Received ${signal}, starting graceful shutdown`);
+
+  if (server) {
+    server.close(() => {
+      debugLog(2, 'HTTP server closed');
+      process.exit(0);
     });
 
-    // Create new server instance
-    const server = createMcpServer();
-
-    // Clean up when transport closes
-    transport.onclose = () => {
-      debugLog(1, `Cleaning up MCP session: ${newSessionId}`);
-      sessions.delete(newSessionId);
-      try {
-        server.close();
-      } catch (error) {
-        debugLog(0, `Error closing server for session ${newSessionId}:`, error);
-      }
-    };
-
-    // Connect server to transport
-    await server.connect(transport);
-
-    // Store session
-    session = {
-      sessionId: newSessionId,
-      server,
-      transport,
-      createdAt: new Date(),
-      lastActivity: new Date(),
-    };
-    sessions.set(newSessionId, session);
-
-    debugLog(1, `Created new session: ${newSessionId}`);
-  }
-  // Invalid request
-  else {
-    res.status(400).json({
-      jsonrpc: '2.0',
-      error: {
-        code: -32000,
-        message: 'Bad Request: No valid session ID provided or not an initialization request',
-      },
-      id: null,
-    });
-    return;
-  }
-
-  // Handle the request through the transport
-  await session.transport.handleRequest(req, res, req.body);
-}
-
-// Handle GET requests (server-to-client notifications via SSE)
-async function handleGetRequest(req: Request, res: Response, sessionId?: string): Promise<void> {
-  if (!sessionId || !sessions.has(sessionId)) {
-    res.status(400).send('Invalid or missing session ID');
-    return;
-  }
-
-  const session = sessions.get(sessionId)!;
-  session.lastActivity = new Date();
-
-  // Handle the GET request through the transport
-  await session.transport.handleRequest(req, res);
-}
-
-// Handle DELETE requests (session termination)
-async function handleDeleteRequest(req: Request, res: Response, sessionId?: string): Promise<void> {
-  if (!sessionId || !sessions.has(sessionId)) {
-    res.status(400).send('Invalid or missing session ID');
-    return;
-  }
-
-  const session = sessions.get(sessionId)!;
-
-  try {
-    // Close the transport and server
-    session.transport.close();
-    session.server.close();
-
-    // Remove from sessions
-    sessions.delete(sessionId);
-
-    debugLog(1, `Session terminated by client: ${sessionId}`);
-    res.status(200).send('Session terminated');
-  } catch (error) {
-    debugLog(0, `Error terminating session ${sessionId}:`, error);
-    res.status(500).send('Error terminating session');
-  }
-}
-
-// Health check endpoint
-app.get('/health', (req: Request, res: Response) => {
-  res.json({
-    status: 'healthy',
-    timestamp: new Date().toISOString(),
-    sessions: sessions.size,
-    version: '3.0.0',
-    transport: 'streamable-http',
-    uptime: process.uptime(),
-  });
-});
-
-// Legacy compatibility endpoint (list tools)
-app.get('/tools/list', async (req: Request, res: Response) => {
-  const tools = MEMORY_BANK_MCP_TOOLS.map((tool) => ({
-    name: tool.name,
-    description: tool.description,
-    inputSchema: tool.parameters || { type: 'object', properties: {}, required: [] },
-  }));
-
-  res.json({ tools });
-});
-
-// Error handling middleware
-app.use((error: Error, req: Request, res: Response, next: any) => {
-  debugLog(0, 'Unhandled error:', error);
-
-  if (!res.headersSent) {
-    res.status(500).json({
-      error: 'Internal server error',
-      message: process.env.NODE_ENV === 'development' ? error.message : 'Something went wrong',
-    });
-  }
-});
-
-// Graceful shutdown
-process.on('SIGTERM', async () => {
-  debugLog(1, 'SIGTERM received, shutting down gracefully');
-
-  // Close all sessions
-  for (const [sessionId, session] of sessions.entries()) {
-    try {
-      session.transport.close();
-      session.server.close();
-    } catch (error) {
-      debugLog(0, `Error closing session ${sessionId} during shutdown:`, error);
-    }
-  }
-
-  sessions.clear();
-  process.exit(0);
-});
-
-process.on('SIGINT', async () => {
-  debugLog(1, 'SIGINT received, shutting down gracefully');
-
-  // Get MemoryService instance and shut it down
-  try {
-    const memoryService = await MemoryService.getInstance();
-    await memoryService.shutdown();
-  } catch (error) {
-    debugLog(0, 'Error shutting down MemoryService:', error);
-  }
-
-  // Close all sessions
-  for (const [sessionId, session] of sessions.entries()) {
-    try {
-      session.transport.close();
-      session.server.close();
-    } catch (error) {
-      debugLog(0, `Error closing session ${sessionId} during shutdown:`, error);
-    }
-  }
-
-  sessions.clear();
-  process.exit(0);
-});
-
-// Start the server
-app.listen(PORT, () => {
-  console.error(`MCP HTTP Streaming Server (v3.0.0) running at http://localhost:${PORT}`);
-  console.error(`Transport: Streamable HTTP`);
-  console.error(`Debug level: ${DEBUG_LEVEL}`);
-  console.error(`Session timeout: ${SESSION_TIMEOUT}ms`);
-  console.error(`CORS origins: ${CORS_ORIGINS.join(', ')}`);
-  debugLog(1, 'Server started successfully');
-});
-
-export default app;+    setTimeout(() => {
+      debugLog(0, 'Graceful shutdown timed out, forcing exit');
+      process.exit(1);
+    }, 30000);
+  } else {
+    process.exit(0);
+  }
+}
+
+// Main execution
+if (require.main === module) {
+  // Handle shutdown signals
+  process.on('SIGTERM', () => gracefulShutdown('SIGTERM'));
+  process.on('SIGINT', () => gracefulShutdown('SIGINT'));
+
+  // Start the server
+  startServer().catch((error) => {
+    debugLog(0, `Failed to start server: ${error.message}`, { stack: error.stack });
+    process.exit(1);
+  });
+}
+
+export { mcpServer, transport };