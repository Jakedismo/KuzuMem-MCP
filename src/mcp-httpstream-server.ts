/**
 * MCP HTTP Streaming Server
 * Official MCP TypeScript SDK implementation using McpServer and StreamableHTTPServerTransport
 * Based on: https://github.com/modelcontextprotocol/typescript-sdk
 */

import dotenv from 'dotenv';
import { randomUUID } from 'node:crypto';
<<<<<<< HEAD
import { createServer, type IncomingMessage, type Server, type ServerResponse } from 'node:http';
=======
import { createServer, type Server, type IncomingMessage, type ServerResponse } from 'node:http';
>>>>>>> c3c7a5ef
import { type Logger } from 'pino';
import { z } from 'zod';

// Official MCP SDK imports
import { McpServer } from '@modelcontextprotocol/sdk/server/mcp.js';
import { StreamableHTTPServerTransport } from '@modelcontextprotocol/sdk/server/streamableHttp.js';
import { CallToolResult } from '@modelcontextprotocol/sdk/types.js';

// Our tool handlers and services
import { toolHandlers as sdkToolHandlers } from './mcp/tool-handlers';
import { MEMORY_BANK_MCP_TOOLS } from './mcp/tools';
import { MemoryService } from './services/memory.service';
import { createPerformanceLogger, logError, loggers } from './utils/logger';

// Load environment variables
dotenv.config();

// Server configuration
const port = parseInt(process.env.HTTP_STREAM_PORT || '8001', 10);
const host = process.env.HOST || 'localhost';

// Create HTTP stream specific logger
const httpStreamLogger = loggers.mcpHttp();

// Map to store clientProjectRoot for each repository and branch
const repositoryRootMap = new Map<string, string>();

// Create the official MCP server
const mcpServer = new McpServer(
  { name: 'KuzuMem-MCP-HTTPStream', version: '3.0.0' },
  {
    capabilities: {
      tools: { list: true, call: true, listChanged: true },
      resources: {},
      prompts: {},
    },
  },
);

// Create tool schema helper
function createZodSchema(tool: any) {
  const shape: Record<string, z.ZodTypeAny> = {};

  if (tool.parameters && tool.parameters.properties) {
    for (const [propName, propDef] of Object.entries(tool.parameters.properties)) {
      const prop = propDef as any;
      let zodType: z.ZodTypeAny = z.string(); // Default to string

      if (prop.type === 'string') {
        zodType = z.string();
      } else if (prop.type === 'number') {
        zodType = z.number();
      } else if (prop.type === 'boolean') {
        zodType = z.boolean();
      } else if (prop.type === 'array') {
        zodType = z.array(z.string()); // Assume string array
      } else if (prop.type === 'object') {
        zodType = z.object({}).passthrough(); // Allow any object
      }

      if (prop.description) {
        zodType = zodType.describe(prop.description);
      }

      // Handle optional fields
      if (!tool.parameters.required?.includes(propName)) {
        zodType = zodType.optional();
      }

      shape[propName] = zodType;
    }
  }

  return Object.keys(shape).length === 0
    ? z.object({}).passthrough() // accept anything for param-less tools
    : z.object(shape);
}

// Register all our tools with the MCP server
function registerTools() {
  httpStreamLogger.info('Registering MCP tools...');

  // Add the initialize method handler (this is handled automatically by McpServer)
  // Just logging for debugging
  httpStreamLogger.debug('MCP server will handle initialization automatically');

  for (const tool of MEMORY_BANK_MCP_TOOLS) {
    httpStreamLogger.debug({ toolName: tool.name }, `Registering tool: ${tool.name}`);

    const schema = createZodSchema(tool);

    mcpServer.tool(
      tool.name,
      tool.description,
      schema as any, // Type assertion to bypass complex inference
      async (args, context): Promise<CallToolResult> => {
        const toolPerfLogger = createPerformanceLogger(httpStreamLogger, `tool-${tool.name}`);
        const toolLogger = httpStreamLogger.child({
          tool: tool.name,
          requestId: context.requestId || randomUUID(),
        });

        toolLogger.debug({ args }, `Executing tool: ${tool.name}`);

        try {
          // Handle clientProjectRoot storage for memory-bank init operations
          if (tool.name === 'memory-bank' && args.operation === 'init') {
            const repoBranchKey = `${args.repository}:${args.branch}`;
            repositoryRootMap.set(repoBranchKey, args.clientProjectRoot);
            toolLogger.debug(
              { repoBranchKey, clientProjectRoot: args.clientProjectRoot },
              `Stored clientProjectRoot for ${repoBranchKey}`,
            );
          }

          // Get clientProjectRoot from stored map or args
          let effectiveClientProjectRoot = args.clientProjectRoot;
          if (!effectiveClientProjectRoot && args.repository && args.branch) {
            const repoBranchKey = `${args.repository}:${args.branch}`;
            effectiveClientProjectRoot = repositoryRootMap.get(repoBranchKey);
          }

          if (!effectiveClientProjectRoot) {
            throw new Error(
              `ClientProjectRoot not established for tool '${tool.name}'. Initialize memory bank first.`,
            );
          }

          // Get the SDK handler
          const handler = sdkToolHandlers[tool.name];
          if (!handler) {
            throw new Error(`Tool handler not found: ${tool.name}`);
          }

          // Create enriched context
          const memoryService = await MemoryService.getInstance();
          const enrichedContext = {
            ...context,
            logger: toolLogger, // Use structured logger instead of custom debug function
            session: {
              clientProjectRoot: effectiveClientProjectRoot,
              repository: args.repository,
              branch: args.branch,
            },
            sendProgress: async (progressData: any) => {
              // Send progress notifications through MCP
              await context.sendNotification({
                method: 'notifications/progress',
                params: {
                  progressToken: context.requestId || randomUUID(),
                  ...progressData,
                },
              });
            },
            memoryService,
          };

          // Add clientProjectRoot to args
          const enhancedArgs = { ...args, clientProjectRoot: effectiveClientProjectRoot };

          const result = await handler(enhancedArgs, enrichedContext, memoryService);
          toolPerfLogger.complete({ success: !!result });

          return {
            content: [
              {
                type: 'text',
                text: JSON.stringify(result),
              },
            ],
          };
        } catch (error) {
          toolPerfLogger.fail(error as Error);
          logError(toolLogger, error as Error, { operation: 'tool-execution' });
          throw error;
        }
      },
    );
  }

  httpStreamLogger.info(
    { toolCount: MEMORY_BANK_MCP_TOOLS.length },
    `Registered ${MEMORY_BANK_MCP_TOOLS.length} tools`,
  );
}

// Server variables
let server: Server;
const transports: { [sessionId: string]: StreamableHTTPServerTransport } = {};

// Helper function to handle POST requests
async function handlePostRequest(
  req: IncomingMessage,
  res: ServerResponse,
  requestLogger: Logger,
): Promise<void> {
  const sessionId = req.headers['mcp-session-id'] as string | undefined;

  if (sessionId && transports[sessionId]) {
    // Reuse existing transport
    const transport = transports[sessionId];
    requestLogger.debug({ sessionId }, 'Reusing existing transport');

    // Handle the request with existing transport
    await transport.handleRequest(req, res);
    return;
  }

  if (!sessionId) {
    // Create new transport for initialization request
    const transport = new StreamableHTTPServerTransport({
      sessionIdGenerator: () => randomUUID(),
      enableJsonResponse: true, // Support both JSON and SSE
      onsessioninitialized: (sessionId: string) => {
        // Store the transport by session ID
        transports[sessionId] = transport;
        requestLogger.debug({ sessionId }, 'New session initialized');
      },
    });

    // Clean up transport when closed
    transport.onclose = () => {
      if (transport.sessionId) {
        delete transports[transport.sessionId];
        requestLogger.debug({ sessionId: transport.sessionId }, 'Session transport cleaned up');
      }
    };

    // Connect to the MCP server
    await mcpServer.connect(transport);
    requestLogger.debug('MCP server connected to new transport');

    // Let the transport handle the request and parse the body internally
    await transport.handleRequest(req, res);
    return;
  }

  // Invalid request - session ID provided but not found
  res.writeHead(400, { 'Content-Type': 'application/json' });
  res.end(
    JSON.stringify({
      jsonrpc: '2.0',
      error: {
        code: -32000,
        message: 'Bad Request: Invalid session ID',
      },
      id: null,
    }),
  );
}

// Helper function to handle GET requests (for SSE streams)
async function handleGetRequest(
  req: IncomingMessage,
  res: ServerResponse,
  requestLogger: Logger,
): Promise<void> {
  const sessionId = req.headers['mcp-session-id'] as string | undefined;

  if (!sessionId || !transports[sessionId]) {
    res.writeHead(400, { 'Content-Type': 'application/json' });
    res.end(
      JSON.stringify({
        jsonrpc: '2.0',
        error: {
          code: -32000,
          message: 'Bad Request: Invalid or missing session ID',
        },
        id: null,
      }),
    );
    return;
  }

  const transport = transports[sessionId];
  await transport.handleRequest(req, res);
}

// Helper function to handle DELETE requests (for session termination)
async function handleDeleteRequest(
  req: IncomingMessage,
  res: ServerResponse,
  requestLogger: Logger,
): Promise<void> {
  const sessionId = req.headers['mcp-session-id'] as string | undefined;

  if (!sessionId || !transports[sessionId]) {
    res.writeHead(400, { 'Content-Type': 'application/json' });
    res.end(
      JSON.stringify({
        jsonrpc: '2.0',
        error: {
          code: -32000,
          message: 'Bad Request: Invalid or missing session ID',
        },
        id: null,
      }),
    );
    return;
  }

  const transport = transports[sessionId];

  try {
    await transport.close();
    delete transports[sessionId];
    requestLogger.debug({ sessionId }, 'Session terminated');

    res.writeHead(200, { 'Content-Type': 'application/json' });
    res.end(
      JSON.stringify({
        jsonrpc: '2.0',
        result: { success: true },
        id: null,
      }),
    );
  } catch (error) {
    res.writeHead(500, { 'Content-Type': 'application/json' });
    res.end(
      JSON.stringify({
        jsonrpc: '2.0',
        error: {
          code: -32603,
          message: 'Internal error during session termination',
        },
        id: null,
      }),
    );
  }
}

/**
 * Starts the MCP HTTP streaming server and begins listening for incoming requests.
 *
 * Initializes tool registration, sets up an HTTP server with session-aware routing for POST, GET, and DELETE methods, and handles server lifecycle events including error handling.
 *
 * @remark
 * The server manages multiple concurrent streaming sessions using session IDs and supports JSON-RPC over HTTP and Server-Sent Events (SSE).
 */
async function startServer(): Promise<void> {
  httpStreamLogger.info('Starting MCP HTTP Stream server...');

  // Register all tools
  registerTools();

  // Create simple HTTP server with proper session management
  server = createServer(async (req, res) => {
    const requestLogger = httpStreamLogger.child({
      requestId: randomUUID(),
      method: req.method,
      url: req.url,
    });

    try {
      requestLogger.debug(
        {
          headers: req.headers,
          method: req.method,
          url: req.url,
        },
        `HTTP ${req.method} ${req.url}`,
      );

      // Handle different HTTP methods
      if (req.method === 'POST') {
        await handlePostRequest(req, res, requestLogger);
      } else if (req.method === 'GET') {
        await handleGetRequest(req, res, requestLogger);
      } else if (req.method === 'DELETE') {
        await handleDeleteRequest(req, res, requestLogger);
      } else {
        res.writeHead(405, { 'Content-Type': 'application/json' });
        res.end(
          JSON.stringify({
            jsonrpc: '2.0',
            error: {
              code: -32000,
              message: 'Method not allowed',
            },
            id: null,
          }),
        );
      }
    } catch (error) {
      logError(requestLogger, error as Error, {
        method: req.method,
        url: req.url,
        operation: 'http-request-handling',
      });

      if (!res.headersSent) {
        res.writeHead(500, { 'Content-Type': 'application/json' });
        res.end(
          JSON.stringify({
            error: {
              code: -32603,
              message: 'Internal error',
            },
          }),
        );
      }
    }
  });

  // Start listening
  server.listen(port, host, () => {
    httpStreamLogger.info(
      { host, port },
      `MCP HTTP stream server listening at http://${host}:${port}`,
    );
  });

  // Handle server errors
  server.on('error', (err: Error) => {
    logError(httpStreamLogger, err, { operation: 'http-server-error' });
    process.exit(1);
  });
}

/**
 * Performs a graceful shutdown of the HTTP streaming server and all active session transports.
 *
 * Closes the HTTP server, terminates all active session transports, and shuts down the {@link MemoryService} instance before exiting the process. If shutdown does not complete within 30 seconds, the process exits forcefully.
 *
 * @param signal - The termination signal that triggered the shutdown (e.g., "SIGTERM" or "SIGINT").
 */
function gracefulShutdown(signal: string): void {
  httpStreamLogger.info({ signal }, `Received ${signal}, starting graceful shutdown`);

  if (server) {
    // Start the shutdown timer immediately to ensure it's not blocked by async operations
    const shutdownTimer = setTimeout(() => {
      httpStreamLogger.error('Graceful shutdown timed out, forcing exit');
      process.exit(1);
    }, 30000);

    // Perform async shutdown tasks independently to avoid blocking the server.close() callback
    const performAsyncShutdown = async () => {
      try {
        // Close all transports
        for (const [sessionId, transport] of Object.entries(transports)) {
          try {
            await transport.close();
            httpStreamLogger.debug({ sessionId }, 'Transport closed');
          } catch (error) {
            logError(httpStreamLogger, error as Error, { sessionId, operation: 'transport-close' });
          }
        }

        // Get MemoryService instance and shut it down
        try {
          const memoryService = await MemoryService.getInstance();
          await memoryService.shutdown();
          httpStreamLogger.info('MemoryService shutdown completed');
        } catch (error) {
          logError(httpStreamLogger, error as Error, { operation: 'memory-service-shutdown' });
        }

        httpStreamLogger.info('Async shutdown tasks completed');
      } catch (error) {
        logError(httpStreamLogger, error as Error, { operation: 'async-shutdown' });
      } finally {
        // Clear the timer and exit
        clearTimeout(shutdownTimer);
        process.exit(0);
      }
    };

    // Close the server and start async shutdown
    server.close(() => {
      httpStreamLogger.info('HTTP server closed');
      // Don't await here - let the callback resolve immediately
      performAsyncShutdown();
    });
  } else {
    process.exit(0);
  }
}

// Start the server only if this script is executed directly
if (require.main === module) {
  // Handle shutdown signals
  process.on('SIGTERM', () => gracefulShutdown('SIGTERM'));
  process.on('SIGINT', () => gracefulShutdown('SIGINT'));

  // Start the server
  startServer().catch((error) => {
    httpStreamLogger.error({ err: error }, 'Failed to start MCP HTTP Stream server');
    process.exit(1);
  });
}

export { mcpServer, transports };<|MERGE_RESOLUTION|>--- conflicted
+++ resolved
@@ -6,11 +6,7 @@
 
 import dotenv from 'dotenv';
 import { randomUUID } from 'node:crypto';
-<<<<<<< HEAD
-import { createServer, type IncomingMessage, type Server, type ServerResponse } from 'node:http';
-=======
 import { createServer, type Server, type IncomingMessage, type ServerResponse } from 'node:http';
->>>>>>> c3c7a5ef
 import { type Logger } from 'pino';
 import { z } from 'zod';
 
