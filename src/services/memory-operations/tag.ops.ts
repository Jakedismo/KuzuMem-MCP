--- conflicted
+++ resolved
@@ -1,28 +1,3 @@
-<<<<<<< HEAD
-import { z } from 'zod';
-import {
-  AddTagInputSchema,
-  AddTagOutputSchema,
-  FindItemsByTagInputSchema,
-  FindItemsByTagOutputSchema,
-  RelatedItemBaseSchema,
-  TagItemInputSchema,
-  TagItemOutputSchema,
-  TagNodeSchema,
-} from '../../mcp/schemas/tool-schemas';
-import {
-  RepositoryRepository,
-  TagRepository /*, other needed Item Repositories for tagItemOp */,
-} from '../../repositories';
-import {
-  Tag /* Component, Decision, Rule, File, Context - if used for casting */,
-} from '../../types'; // Internal Tag type
-
-// Simple context type to avoid SDK import issues
-type McpContext = {
-  logger?: any;
-};
-=======
 import { RepositoryRepository, TagRepository } from '../../repositories';
 import { Tag, TagInput } from '../../types';
 import { EnrichedRequestHandlerExtra } from '../../mcp/types/sdk-custom';
@@ -48,7 +23,6 @@
     type: string;
   }>;
 }
->>>>>>> 93c2ec95
 
 /**
  * Operation to add a new tag.
@@ -141,12 +115,7 @@
       return { success: false, message: `Repository ${repoIdForLog} not found.` };
     }
 
-<<<<<<< HEAD
-    // Construct the specific relationship type, e.g., TAGGED_COMPONENT, TAGGED_FILE
-    // Graph schema uses a generic relationship
-=======
     // Create relationship between item and tag
->>>>>>> 93c2ec95
     const relationshipType = `TAGGED_${itemType.toUpperCase()}`;
     const success = await tagRepo.addItemTag(
       repoNode.id,
