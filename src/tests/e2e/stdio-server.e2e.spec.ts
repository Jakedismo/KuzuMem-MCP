// src/tests/e2e/stdio-server.e2e.spec.ts
import { McpStdioClient } from '../utils/mcp-stdio-client'; // This is the NEW SDK-based client
import { Component, Context, Rule } from '../../types'; // Domain types for assertions
import {
  ToolAnnotations,
  isJSONRPCError,
  JSONRPCResponse as SDKJSONRPCResponse,
  ProgressNotification as SDKProgressNotification,
  McpError as SDKMcpError,
  CallToolResult as SDKCallToolResult, // Canonical SDK CallToolResultf
} from '@modelcontextprotocol/sdk/types.js';
import { setupTestDB, cleanupTestDB } from '../utils/test-db-setup';
import path from 'path';

const projectRoot = path.resolve(__dirname, '../../../'); // Define projectRoot

// Helper to collect stream events for SDK client (adapted for stdio)
async function collectSdkStdioEvents(
  stream: AsyncIterable<SDKProgressNotification | SDKJSONRPCResponse | SDKMcpError>,
): Promise<{
  progressEvents: Array<any>; // Store as any to accommodate different progress param structures
  finalResponse: SDKJSONRPCResponse | null;
  error?: any;
}> {
  const collected = {
    progressEvents: [] as Array<any>,
    finalResponse: null as SDKJSONRPCResponse | null,
    error: undefined as any,
  };
  try {
    for await (const event of stream) {
      if ('method' in event && event.method === 'notifications/progress') {
        collected.progressEvents.push((event as SDKProgressNotification).params);
      } else if ('id' in event && ('result' in event || 'error' in event)) {
        // SDKJSONRPCResponse (success or error)
        collected.finalResponse = event as SDKJSONRPCResponse;
        break;
      } else if (
        event &&
        typeof (event as any).code === 'number' &&
        typeof (event as any).message === 'string' &&
        !('jsonrpc' in event) &&
        !('method' in event)
      ) {
        // Handle raw SDKMcpError yielded by stream
        const mcpError = event as SDKMcpError;
        collected.error = mcpError;
        collected.finalResponse = {
          // Convert to JSONRPC error response format
          jsonrpc: '2.0',
          id: 'mcp-error-' + Date.now(),
          error: { code: mcpError.code, message: mcpError.message, data: (mcpError as any).data },
        } as unknown as SDKJSONRPCResponse; // Cast to unknown first
        break;
      } else {
        // Handle direct tool result objects (new SDK pattern)
        // For streaming tools that return result data directly
        console.warn('[collectSdkStdioEvents] Received unexpected event type:', event);
        if (
          event &&
          typeof event === 'object' &&
          !('method' in event) &&
          !('id' in event) &&
          !('code' in event)
        ) {
          let actualResult: any = event;

          // Check if this is MCP CallToolResult format with content field
          if ('content' in event && Array.isArray((event as any).content)) {
            const mcpResult = event as any;
            if (mcpResult.content.length > 0) {
              const firstContent = mcpResult.content[0];
              if (firstContent.type === 'text' && typeof firstContent.text === 'string') {
                try {
                  // Try to parse the JSON string back to the original object
                  actualResult = JSON.parse(firstContent.text);
                  console.log(
                    '[collectSdkStdioEvents] Extracted data from MCP format:',
                    actualResult,
                  );
                } catch (parseError) {
                  console.warn(
                    '[collectSdkStdioEvents] Failed to parse MCP content as JSON, using text:',
                    firstContent.text,
                  );
                  actualResult = firstContent.text;
                }
              }
            }
          }

          // This looks like a direct tool result - wrap it in JSON-RPC format
          collected.finalResponse = {
            jsonrpc: '2.0',
            id: 'tool-result',
            result: actualResult,
          } as SDKJSONRPCResponse;
          break;
        }
      }
    }
  } catch (err) {
    collected.error = err;
    if (typeof err === 'object' && err !== null && 'message' in err) {
      const errorObj = err as {
        code?: number;
        message: string;
        data?: any;
        id?: string | number | null;
      };
      collected.finalResponse = {
        jsonrpc: '2.0',
        id: errorObj.id || 'error',
        error: {
          code: errorObj.code || -32000,
          message: errorObj.message,
          data: errorObj.data,
        },
      } as unknown as SDKJSONRPCResponse; // Cast to unknown first
    } else if (err instanceof Error) {
      collected.finalResponse = {
        jsonrpc: '2.0',
        id: 'error',
        error: { code: -32000, message: err.message },
      } as unknown as SDKJSONRPCResponse; // Cast to unknown first
    }
  }
  return collected;
}

jest.setTimeout(180000); // Increased global timeout for all tests in this file

describe('MCP STDIO Server E2E Tests (SDK Refactor)', () => {
  let client: McpStdioClient;
  const testRepositoryName = 'e2e-stdio-sdk-refactor-repo';
  const testBranch = 'main';
  let testClientProjectRoot: string;
  let dbPathForStdioTest: string;

  let seededComponentId1: string | null = null;
  let seededComponentId2: string | null = null;
  let testDecisionId: string | null = null;
  let testRuleId: string | null = null;
  let crudTestDecisionId: string;
  let crudTestRuleId: string;

  beforeAll(async () => {
    dbPathForStdioTest = await setupTestDB('e2e-stdio-sdk-refactor.kuzu');
    testClientProjectRoot = path.dirname(dbPathForStdioTest);
    console.log(`[E2E SETUP] STDIO: Using client project root: ${testClientProjectRoot}`);

    client = new McpStdioClient({
      envVars: {
        DEBUG: '3', // Force Kuzu native debug logs
        DB_PATH_OVERRIDE: dbPathForStdioTest,
        TS_NODE_CACHE: 'false',
      },
      debug: process.env.E2E_CLIENT_DEBUG === 'true',
      useTsNode: true,
      serverScriptPath: path.resolve(projectRoot, 'src/mcp-stdio-server.ts'),
    });

    await client.ensureServerReady();
    expect(client.isServerReady()).toBe(true);
    console.log('[E2E SETUP] STDIO: McpStdioClient connected and server ready.');

    console.log(
      `[E2E SETUP] STDIO: Initializing memory bank for ${testRepositoryName}:${testBranch}...`,
    );
    const initArgs = {
      repository: testRepositoryName,
      branch: testBranch,
      clientProjectRoot: testClientProjectRoot,
    };
    const initResponse = await client.getFinalToolResult('init-memory-bank', initArgs);

    if (
      initResponse &&
      (initResponse as any).clientError // Check for ClientSideError
    ) {
      const clientError = initResponse as any; // ClientSideError
      console.error(
        '[E2E SETUP] STDIO: init-memory-bank failed (ClientSideError in beforeAll):',
        clientError.clientError.message,
      );
      throw new Error(
        `Prerequisite init-memory-bank failed (ClientSideError in beforeAll): ${clientError.clientError.message}`,
      );
    } else if (
      initResponse &&
      !('jsonrpc' in initResponse) && // If not ClientSideError and not JSONRPC, then try McpError
      typeof (initResponse as any).code === 'number' &&
      typeof (initResponse as any).message === 'string'
    ) {
      const mcpError = initResponse as unknown as SDKMcpError; // Cast to unknown first
      console.error(
        '[E2E SETUP] STDIO: init-memory-bank failed (McpError in beforeAll):',
        mcpError.message,
      );
      throw new Error(
        `Prerequisite init-memory-bank failed (McpError in beforeAll): ${mcpError.message}`,
      );
    }

    // The SDK client returns the tool result directly, not wrapped in a JSON-RPC response
    // So initResponse IS the tool result
    const initToolResult = initResponse as unknown as {
      success: boolean;
      message: string;
      content?: any[];
    };

    // Check if initToolResult itself is falsy or if success is not true
    if (!initToolResult || initToolResult.success !== true) {
      console.warn(
        `[E2E SETUP] STDIO: init-memory-bank in beforeAll did not return a successful result. Result: ${JSON.stringify(initToolResult)}`,
      );
      throw new Error(
        `Prerequisite init-memory-bank failed: Did not return a valid successful result. Actual result: ${JSON.stringify(initToolResult)}`,
      );
    }
    expect(initToolResult.success).toBe(true); // Explicit assertion

    console.log('[E2E SETUP] STDIO: Seeding database...');
    const componentsToSeed: Array<
      Omit<Component, 'repository' | 'branch' | 'created_at' | 'updated_at'> & { id: string }
    > = [
      { id: 'comp-sdk-seed-001', name: 'SDK Seed Alpha', kind: 'library', status: 'active' },
      {
        id: 'comp-sdk-seed-002',
        name: 'SDK Seed Beta',
        kind: 'service',
        status: 'active',
        depends_on: ['comp-sdk-seed-001'],
      },
      { id: 'comp-sdk-seed-003', name: 'SDK Seed Gamma', kind: 'API', status: 'planned' },
    ];
    seededComponentId1 = componentsToSeed[0].id;
    seededComponentId2 = componentsToSeed[1].id;

    for (const comp of componentsToSeed) {
      const addCompArgs = {
        repository: testRepositoryName,
        branch: testBranch,
        // clientProjectRoot: testClientProjectRoot, // Not needed by AddComponentInputSchema if session handles it
        id: comp.id,
        name: comp.name,
        kind: comp.kind,
        status: comp.status as 'active' | 'deprecated' | 'planned',
        depends_on: comp.depends_on,
      };
      const addCompResponse = await client.getFinalToolResult('add-component', addCompArgs);

      if (
        addCompResponse &&
        (addCompResponse as any).clientError // Check for ClientSideError
      ) {
        const clientError = addCompResponse as any;
        console.error(
          `[E2E SETUP] STDIO: Failed to seed component ${comp.id} (ClientSideError):`,
          clientError.clientError.message,
        );
        throw new Error(
          `Failed to seed component ${comp.id} (ClientSideError): ${clientError.clientError.message}`,
        );
      } else if (
        addCompResponse &&
        !('jsonrpc' in addCompResponse) && // If not ClientSideError and not JSONRPC, then try McpError
        typeof (addCompResponse as any).code === 'number' &&
        typeof (addCompResponse as any).message === 'string'
      ) {
        const mcpError = addCompResponse as unknown as SDKMcpError; // Cast to unknown first
        console.error(
          `[E2E SETUP] STDIO: Failed to seed component ${comp.id} (McpError):`,
          mcpError.message,
        );
        throw new Error(`Failed to seed component ${comp.id} (McpError): ${mcpError.message}`);
      }
      // The SDK client returns the tool result directly, not wrapped in a JSON-RPC response
      const addCompToolResult = addCompResponse as unknown as { success: boolean };
      if (!addCompToolResult || addCompToolResult.success !== true) {
        console.error(`[E2E SETUP] STDIO: Failed to seed component ${comp.id}:`, addCompToolResult);
        throw new Error(`Failed to seed component ${comp.id}: Tool result was not successful`);
      }
    }
    console.log(`[E2E SETUP] STDIO: ${componentsToSeed.length} components seeded.`);

    testDecisionId = `dec-sdk-seed-${Date.now()}`;
    const decisionArgs = {
      repository: testRepositoryName,
      branch: testBranch,
      clientProjectRoot: testClientProjectRoot,
      id: testDecisionId,
      name: 'SDK Seed Decision',
      date: '2024-01-10',
      context: 'Seeded for E2E tests',
    };
    const decResponse = await client.getFinalToolResult('add-decision', decisionArgs);
    if (
      decResponse &&
      (decResponse as any).clientError // Check for ClientSideError
    ) {
      const clientError = decResponse as any;
      throw new Error(
        `Failed to seed decision (ClientSideError): ${clientError.clientError.message}`,
      );
    } else if (
      decResponse &&
      !('jsonrpc' in decResponse) && // If not ClientSideError and not JSONRPC, then try McpError
      typeof (decResponse as any).code === 'number' &&
      typeof (decResponse as any).message === 'string'
    ) {
      const mcpError = decResponse as unknown as SDKMcpError; // Cast to unknown first
      throw new Error(`Failed to seed decision (McpError): ${mcpError.message}`);
    }
    // The SDK client returns the tool result directly, not wrapped in a JSON-RPC response
    const decToolResult = decResponse as unknown as { success: boolean };
    if (!decToolResult || decToolResult.success !== true) {
      throw new Error(`Failed to seed decision: Tool result was not successful`);
    }
    expect(decToolResult.success).toBe(true);
    console.log('[E2E SETUP] STDIO: 1 decision seeded.');

    testRuleId = `rule-sdk-seed-${Date.now()}`;
    const ruleArgs = {
      repository: testRepositoryName,
      branch: testBranch,
      clientProjectRoot: testClientProjectRoot,
      id: testRuleId,
      name: 'SDK Seed Rule',
      created: '2024-01-11',
      content: 'Test rule content',
      status: 'active' as 'active' | 'deprecated' | 'proposed',
    };
    const ruleResponse = await client.getFinalToolResult('add-rule', ruleArgs);

    if (
      ruleResponse &&
      (ruleResponse as any).clientError // Check for ClientSideError
    ) {
      const clientError = ruleResponse as any;
      throw new Error(`Failed to seed rule (ClientSideError): ${clientError.clientError.message}`);
    } else if (
      ruleResponse &&
      !('jsonrpc' in ruleResponse) && // If not ClientSideError and not JSONRPC, then try McpError
      typeof (ruleResponse as any).code === 'number' &&
      typeof (ruleResponse as any).message === 'string'
    ) {
      const mcpError = ruleResponse as unknown as SDKMcpError; // Cast to unknown first
      throw new Error(`Failed to seed rule (McpError): ${mcpError.message}`);
    }
    // The SDK client returns the tool result directly, not wrapped in a JSON-RPC response
    const ruleToolResultPayload = ruleResponse as unknown as { success: boolean };
    if (!ruleToolResultPayload || ruleToolResultPayload.success !== true) {
      throw new Error(`Failed to seed rule: Tool result was not successful`);
    }
    expect(ruleToolResultPayload.success).toBe(true);
    console.log('[E2E SETUP] STDIO: 1 rule seeded.');

    console.log('[E2E SETUP] STDIO: Database seeding complete.');
  });

  afterAll(async () => {
    if (client) {
      console.log('[STDIO E2E Teardown] Stopping server...');
      await client.stopServer();
    }
    if (dbPathForStdioTest) {
      console.log(`[STDIO E2E Teardown] Cleaning up test database: ${dbPathForStdioTest}`);
      await cleanupTestDB(dbPathForStdioTest);
      console.log('[STDIO E2E Teardown] Test database cleaned up.');
    }
  });

  describe('Basic Server and Core Tool Functionality (SDK)', () => {
    it('T_STDIO_SDK_001: server should be ready and list tools', async () => {
      expect(client.isServerReady()).toBe(true);
      const tools: ToolAnnotations[] = await client.listTools();
      expect(Array.isArray(tools)).toBe(true);
      expect(tools.length).toBeGreaterThan(0);
      const initToolDef = tools.find((t) => t.name === 'init-memory-bank');
      expect(initToolDef).toBeDefined();
      expect(initToolDef?.name).toBe('init-memory-bank');
      expect(initToolDef?.inputSchema).toBeDefined();
    });

    it('T_STDIO_SDK_002: init-memory-bank (secondary check)', async () => {
      const tempRepoName = `${testRepositoryName}-tempinit-sdk`;
      const args = {
        repository: tempRepoName,
        branch: testBranch,
        clientProjectRoot: testClientProjectRoot,
      };
      const response = await client.getFinalToolResult('init-memory-bank', args);

      if (
        response &&
        (response as any).clientError // Check for ClientSideError
      ) {
        const clientError = response as any;
        throw new Error(
          `init-memory-bank failed (ClientSideError): ${clientError.clientError.message}`,
        );
      } else if (
        response &&
        !('jsonrpc' in response) && // If not ClientSideError and not JSONRPC, then try McpError
        typeof (response as any).code === 'number' &&
        typeof (response as any).message === 'string'
      ) {
        const mcpError = response as unknown as SDKMcpError; // Cast to unknown first
        throw new Error(`init-memory-bank failed (McpError): ${mcpError.message}`);
      }
      // The SDK client returns the tool result directly, not wrapped in a JSON-RPC response
      // No need to check for JSON-RPC errors since we get the tool result directly

      // The SDK client returns the tool result directly, not wrapped in a JSON-RPC response
      const toolResult = response as unknown as {
        success: boolean;
        message: string;
        dbPath: string;
      };
      expect(toolResult?.success).toBe(true);
      expect(toolResult?.message).toContain(`Memory bank initialized for ${tempRepoName}`);
      expect(toolResult?.dbPath).toContain(testClientProjectRoot);

      // IMPORTANT: Restore the session to the original repository for subsequent tests
      const restoreSessionArgs = {
        repository: testRepositoryName,
        branch: testBranch,
        clientProjectRoot: testClientProjectRoot,
      };
      const restoreResponse = await client.getFinalToolResult(
        'init-memory-bank',
        restoreSessionArgs,
      );
      if (
        restoreResponse &&
        (restoreResponse as any).clientError // Check for ClientSideError
      ) {
        const clientError = restoreResponse as any;
        throw new Error(
          `Failed to restore session (ClientSideError): ${clientError.clientError.message}`,
        );
      } else if (
        restoreResponse &&
        !('jsonrpc' in restoreResponse) && // If not ClientSideError and not JSONRPC, then try McpError
        typeof (restoreResponse as any).code === 'number' &&
        typeof (restoreResponse as any).message === 'string'
      ) {
        const mcpError = restoreResponse as unknown as SDKMcpError; // Cast to unknown first
        throw new Error(`Failed to restore session (McpError): ${mcpError.message}`);
      }
      const restoreResult = restoreResponse as unknown as { success: boolean };
      expect(restoreResult?.success).toBe(true);
    });

    it('T_STDIO_SDK_003: get-metadata and update-metadata', async () => {
      // First, update metadata for the repository
      const updateArgs = {
        repository: testRepositoryName,
        branch: testBranch,
        clientProjectRoot: testClientProjectRoot,
        metadata: {
          id: 'meta',
          project: { name: 'SDK Test Project', description: 'E2E Testing Repository' },
          tech_stack: { language: 'TypeScript', framework: 'Node.js' },
        },
      };
      const updateResponse = await client.getFinalToolResult('update-metadata', updateArgs);

      if (
        updateResponse &&
        (updateResponse as any).clientError // Check for ClientSideError
      ) {
        const clientError = updateResponse as any;
        throw new Error(
          `update-metadata failed (ClientSideError): ${clientError.clientError.message}`,
        );
      } else if (
        updateResponse &&
        !('jsonrpc' in updateResponse) && // If not ClientSideError and not JSONRPC, then try McpError
        typeof (updateResponse as any).code === 'number' &&
        typeof (updateResponse as any).message === 'string'
      ) {
        const mcpError = updateResponse as unknown as SDKMcpError; // Cast to unknown first
        throw new Error(`update-metadata failed (McpError): ${mcpError.message}`);
      }

      type MetadataOutput = {
        // This matches MetadataContentSchema
        id: string;
        project?: { name: string; description?: string };
        tech_stack?: { language?: string; framework?: string };
      };

<<<<<<< HEAD
      // The SDK client returns the tool result directly, not wrapped in a JSON-RPC response
      const updateToolResult = updateResponse as unknown as {
        success: boolean;
        metadata: MetadataOutput;
      };
=======
  it('T_STDIO_001: should initialize the server correctly', async () => {
    const response = await client.request('initialize', {
      protocolVersion: '0.1',
      capabilities: {
        roots: {
          listChanged: true,
        },
        sampling: {},
      },
      clientInfo: {
        name: 'test-client',
        version: '1.0.0',
      },
    });
    expect(response.error).toBeUndefined();
    expect(response.result).toBeDefined();
    expect(response.result.capabilities.tools).toBeDefined();
    expect(response.result.serverInfo.name).toBe('memory-bank-mcp');
  });
>>>>>>> 4b675e9a

      expect(updateToolResult).toBeDefined();
      expect(updateToolResult.success).toBe(true);
      expect(updateToolResult.metadata).toBeDefined();

      // Now get the metadata and verify it matches what we set
      const getArgs = {
        repository: testRepositoryName,
        branch: testBranch,
        clientProjectRoot: testClientProjectRoot,
      };
      const getResponse = await client.getFinalToolResult('get-metadata', getArgs);

      if (
        getResponse &&
        (getResponse as any).clientError // Check for ClientSideError
      ) {
        const clientError = getResponse as any;
        throw new Error(
          `get-metadata failed (ClientSideError): ${clientError.clientError.message}`,
        );
      } else if (
        getResponse &&
        !('jsonrpc' in getResponse) && // If not ClientSideError and not JSONRPC, then try McpError
        typeof (getResponse as any).code === 'number' &&
        typeof (getResponse as any).message === 'string'
      ) {
        const mcpError = getResponse as unknown as SDKMcpError; // Cast to unknown first
        throw new Error(`get-metadata failed (McpError): ${mcpError.message}`);
      }

      // The SDK client returns the tool result directly, not wrapped in a JSON-RPC response
      const getToolResult = getResponse as unknown as MetadataOutput;

      expect(getToolResult).toBeDefined();
      expect(getToolResult.id).toBe('meta');
      expect(getToolResult.project?.name).toBe('SDK Test Project');
      expect(getToolResult.project?.description).toBe('E2E Testing Repository');
      expect(getToolResult.tech_stack?.language).toBe('TypeScript');
      expect(getToolResult.tech_stack?.framework).toBe('Node.js');
    });

    it('T_STDIO_SDK_004: get-context and update-context', async () => {
      const contextId = `ctx-sdk-${Date.now()}`;
      const updateCtxArgs = {
        repository: testRepositoryName,
        branch: testBranch,
        id: contextId,
        name: 'Initial SDK Context',
        summary: 'Context for SDK E2E', // Changed from content to summary per schema
      };
      const updateCtxResponse = await client.getFinalToolResult('update-context', updateCtxArgs);

      if (
        updateCtxResponse &&
        (updateCtxResponse as any).clientError // Check for ClientSideError
      ) {
        const clientError = updateCtxResponse as any;
        throw new Error(
          `update-context failed (ClientSideError): ${clientError.clientError.message}`,
        );
      } else if (
        updateCtxResponse &&
        !('jsonrpc' in updateCtxResponse) && // If not ClientSideError and not JSONRPC, then try McpError
        typeof (updateCtxResponse as any).code === 'number' &&
        typeof (updateCtxResponse as any).message === 'string'
      ) {
        const mcpError = updateCtxResponse as unknown as SDKMcpError; // Cast to unknown first
        throw new Error(`update-context failed (McpError): ${mcpError.message}`);
      }
      type UpdateContextOutput = { success: boolean; message?: string; context?: Context };
      // The SDK client returns the tool result directly, not wrapped in a JSON-RPC response
      const updateCtxToolResult = updateCtxResponse as unknown as UpdateContextOutput;

      expect(updateCtxToolResult).toBeDefined();
      if (updateCtxToolResult) {
        expect(updateCtxToolResult.success).toBe(true);
        expect(updateCtxToolResult.context).toBeDefined();
        expect(updateCtxToolResult.context?.name).toBe('Initial SDK Context');
      } else {
        throw new Error('updateCtxToolResult was unexpectedly undefined after checks');
      }
      const getCtxArgs = {
        repository: testRepositoryName,
        branch: testBranch,
      };
      const getCtxResponse = await client.getFinalToolResult('get-context', getCtxArgs);

      if (
        getCtxResponse &&
        (getCtxResponse as any).clientError // Check for ClientSideError
      ) {
        const clientError = getCtxResponse as any;
        throw new Error(`get-context failed (ClientSideError): ${clientError.clientError.message}`);
      } else if (
        getCtxResponse &&
        !('jsonrpc' in getCtxResponse) && // If not ClientSideError and not JSONRPC, then try McpError
        typeof (getCtxResponse as any).code === 'number' &&
        typeof (getCtxResponse as any).message === 'string'
      ) {
        const mcpError = getCtxResponse as unknown as SDKMcpError; // Cast to unknown first
        throw new Error(`get-context failed (McpError): ${mcpError.message}`);
      }
      // The SDK client returns the tool result directly, not wrapped in a JSON-RPC response
      // No need to check for JSON-RPC errors since we get the tool result directly
      // The SDK client returns the tool result directly, not wrapped in a JSON-RPC response
      const retrievedContexts = getCtxResponse as unknown as Context | Context[];

      let foundContext: Context | undefined;
      if (Array.isArray(retrievedContexts)) {
        expect(retrievedContexts.length).toBe(1);
        foundContext = retrievedContexts[0];
      } else {
        foundContext = retrievedContexts;
      }
      expect(foundContext).toBeDefined();
      expect(foundContext!.id).toBe(contextId);
      expect(foundContext!.name).toBe('Initial SDK Context');
    });
  });
  describe('SDK Entity CRUD Tools', () => {
    let crudTestComponentId: string;
    let crudTestDependentComponentId: string;

    it('T_STDIO_SDK_CRUD_add-component: should add a primary component', async () => {
      crudTestComponentId = `e2e-sdk-crud-comp-${Date.now()}`;
      const toolArgs = {
        repository: testRepositoryName,
        branch: testBranch,
        id: crudTestComponentId,
        name: 'SDK CRUD Primary Component',
        kind: 'module',
        status: 'active' as 'active' | 'deprecated' | 'planned',
      };
      const response = await client.getFinalToolResult('add-component', toolArgs);

      if (
        response &&
        (response as any).clientError // Check for ClientSideError
      ) {
        const clientError = response as any;
        throw new Error(
          `add-component failed (ClientSideError): ${clientError.clientError.message}`,
        );
      } else if (
        response &&
        !('jsonrpc' in response) && // If not ClientSideError and not JSONRPC, then try McpError
        typeof (response as any).code === 'number' &&
        typeof (response as any).message === 'string'
      ) {
        const mcpError = response as unknown as SDKMcpError; // Cast to unknown first
        throw new Error(`add-component failed (McpError): ${mcpError.message}`);
      }
      // The SDK client returns the tool result directly, not wrapped in a JSON-RPC response
      const toolResult = response as unknown as {
        success: boolean;
        message: string;
        component: Component;
      };
      expect(toolResult.success).toBe(true);
      expect(toolResult.message).toContain(
        `Component '${toolArgs.name}' (id: ${crudTestComponentId}) added/updated`,
      );
      expect(toolResult.component).toBeDefined();
      expect(toolResult.component.id).toBe(crudTestComponentId);
      expect(toolResult.component.name).toBe(toolArgs.name);
    });

    it('T_STDIO_SDK_CRUD_add-component-dependent: should add a dependent component', async () => {
      expect(crudTestComponentId).toBeDefined();
      crudTestDependentComponentId = `e2e-sdk-crud-dep-${Date.now()}`; // Initialize before use
      const toolArgs = {
        repository: testRepositoryName,
        branch: testBranch,
        id: crudTestDependentComponentId,
        name: 'SDK CRUD Dependent Component',
        kind: 'service',
        status: 'active' as 'active' | 'deprecated' | 'planned',
        depends_on: [crudTestComponentId],
      };
      const response = await client.getFinalToolResult('add-component', toolArgs);

      if (
        response &&
        (response as any).clientError // Check for ClientSideError
      ) {
        const clientError = response as any;
        throw new Error(
          `add-component (dependent) failed (ClientSideError): ${clientError.clientError.message}`,
        );
      } else if (
        response &&
        !('jsonrpc' in response) && // If not ClientSideError and not JSONRPC, then try McpError
        typeof (response as any).code === 'number' &&
        typeof (response as any).message === 'string'
      ) {
        const mcpError = response as unknown as SDKMcpError; // Cast to unknown first
        throw new Error(`add-component (dependent) failed (McpError): ${mcpError.message}`);
      }
      // The SDK client returns the tool result directly, not wrapped in a JSON-RPC response
      const toolResult = response as unknown as {
        success: boolean;
        message: string;
        component: Component;
      };
      expect(toolResult.success).toBe(true);
      expect(toolResult.message).toContain(
        `Component '${toolArgs.name}' (id: ${crudTestDependentComponentId}) added/updated`,
      );
      expect(toolResult.component).toBeDefined();
    });

    it('T_STDIO_SDK_CRUD_add-decision: should add a decision', async () => {
      crudTestDecisionId = `e2e-sdk-crud-dec-${Date.now()}`; // Initialize crudTestDecisionId
      const toolArgs = {
        repository: testRepositoryName, // Added repository
        branch: testBranch,
        id: crudTestDecisionId,
        name: 'SDK CRUD Decision',
        date: new Date().toISOString().split('T')[0],
        status: 'accepted' as 'proposed' | 'accepted' | 'rejected' | 'deprecated' | 'superseded',
      };
      const response = await client.getFinalToolResult('add-decision', toolArgs);

      if (response && (response as any).clientError) {
        const clientError = response as any;
        throw new Error(
          `add-decision failed (ClientSideError): ${clientError.clientError.message}`,
        );
      } else if (
        response &&
        !('jsonrpc' in response) &&
        typeof (response as any).code === 'number' &&
        typeof (response as any).message === 'string'
      ) {
        const mcpError = response as unknown as SDKMcpError;
        throw new Error(`add-decision failed (McpError): ${mcpError.message}`);
      }
      // The SDK client returns the tool result directly, not wrapped in a JSON-RPC response
      const toolResultDec = response as unknown as {
        success: boolean;
        message: string;
      };
      expect(toolResultDec.success).toBe(true);
    });

    it('T_STDIO_SDK_CRUD_add-rule: should add a rule', async () => {
      crudTestRuleId = `e2e-sdk-crud-rule-${Date.now()}`;
      const toolArgs = {
        repository: testRepositoryName,
        branch: testBranch,
        id: crudTestRuleId,
        name: 'SDK CRUD Rule',
        created: new Date().toISOString().split('T')[0],
        content: 'Test rule content for SDK CRUD',
        status: 'active' as 'active' | 'deprecated' | 'proposed',
        triggers: ['on_commit', 'on_pr_merge'],
      };
      const response = await client.getFinalToolResult('add-rule', toolArgs);

      if (response && (response as any).clientError) {
        const clientError = response as any;
        throw new Error(`add-rule failed (ClientSideError): ${clientError.clientError.message}`);
      } else if (
        response &&
        !('jsonrpc' in response) &&
        typeof (response as any).code === 'number' &&
        typeof (response as any).message === 'string'
      ) {
        const mcpError = response as unknown as SDKMcpError;
        throw new Error(`add-rule failed (McpError): ${mcpError.message}`);
      }
      // The SDK client returns the tool result directly, not wrapped in a JSON-RPC response
      const toolResultRule = response as unknown as {
        success: boolean;
        message: string;
        rule?: Rule;
      };
      expect(toolResultRule.success).toBe(true);
      expect(toolResultRule.message).toContain(
        `Rule '${toolArgs.name}' (id: ${crudTestRuleId}) added/updated`,
      );
      expect(toolResultRule.rule).toBeDefined();
      if (toolResultRule.rule) {
        expect(toolResultRule.rule.id).toBe(crudTestRuleId);
        expect(toolResultRule.rule.triggers).toEqual(['on_commit', 'on_pr_merge']);
      }
    });
  });

  describe('SDK Traversal and Graph Tool Tests', () => {
    let travDecisionId: string;

    beforeAll(async () => {
      expect(seededComponentId1).toBeDefined();
      expect(seededComponentId2).toBeDefined();

      travDecisionId = `trav-dec-${Date.now()}`;
      const decisionArgs = {
        repository: testRepositoryName,
        branch: testBranch,
        id: travDecisionId,
        name: 'Decision For Traversal Test Component',
        date: '2024-02-05',
      };
      const response = await client.getFinalToolResult('add-decision', decisionArgs);
      if (response && (response as any).clientError) {
        const clientError = response as any;
        throw new Error(
          `Setup failed for Traversal Tests: add-decision ${travDecisionId} (ClientSideError): ${clientError.clientError.message}`,
        );
      } else if (
        response &&
        !('jsonrpc' in response) &&
        typeof (response as any).code === 'number' &&
        typeof (response as any).message === 'string'
      ) {
        const mcpError = response as unknown as SDKMcpError;
        throw new Error(
          `Setup failed for Traversal Tests: add-decision ${travDecisionId} (McpError): ${mcpError.message}`,
        );
      }
      // The SDK client returns the tool result directly, not wrapped in a JSON-RPC response
      const travDecToolResult = response as unknown as { success: boolean };
      expect(travDecToolResult.success).toBe(true);
      console.log();
    });

    it('T_STDIO_SDK_TRAV_get-component-dependencies: should retrieve dependency', async () => {
      const toolArgs = {
        repository: testRepositoryName,
        branch: testBranch,
        componentId: seededComponentId2!,
      };
<<<<<<< HEAD
      const stream = await client.callTool('get-component-dependencies', toolArgs);
      const { finalResponse, error } = await collectSdkStdioEvents(stream as any);
      expect(error).toBeUndefined();
      expect(finalResponse).not.toBeNull();
      if (!finalResponse || ('error' in finalResponse && finalResponse.error)) {
        // Check for .error property
        throw new Error(
          `get-component-dependencies failed: ${(finalResponse as any)?.error?.message}`,
        );
=======
      const response = await client.request('tools/call', {
        name: 'get-component-dependencies',
        arguments: toolArgs,
      });
      expect(response.error).toBeUndefined();
      expect(response.result).toBeDefined();
      expect(response.result!.content).toBeDefined();
      expect(response.result!.content[0]).toBeDefined();

      // Parse the JSON result from the MCP SDK format
      const toolResultWrapper = JSON.parse(response.result!.content[0].text);
      expect(toolResultWrapper).toBeDefined();
      expect(toolResultWrapper.status).toBe('complete');
      expect(Array.isArray(toolResultWrapper.dependencies)).toBe(true);
      expect(toolResultWrapper.dependencies.length).toBeGreaterThanOrEqual(1);
      expect(toolResultWrapper.dependencies.some((c: Component) => c.id === primaryId)).toBe(true);
    });
  });

  describe('Traversal and Graph Tools (Initial Implementations)', () => {
    let dependentComponentId: string; // To be set after adding dependent component

    beforeAll(async () => {
      dependentComponentId = `e2e-comp-dependent-for-traversal-${Date.now()}`;
      if (!testComponentId) {
        testComponentId = `e2e-comp-primary-fallback-${Date.now()}`;
        await client.request('tools/call', {
          name: 'add-component',
          arguments: {
            repository: testRepositoryName, // Changed from repositoryName
            branch: testBranch,
            clientProjectRoot: testClientProjectRoot,
            id: testComponentId,
            name: 'Fallback Primary',
            kind: 'lib',
          },
        });
>>>>>>> 4b675e9a
      }
      // This tool returns its payload directly in result, not as SDKCallToolResult
      // Ensure it's a success response before accessing result
      let result: { status: string; dependencies: any[] } | null = null;
      if (finalResponse && !('error' in finalResponse) && !('clientError' in finalResponse)) {
        result = finalResponse!.result as {
          // Assert finalResponse is not null
          status: string;
          dependencies: any[];
        } | null;
      } else if (finalResponse && 'clientError' in finalResponse) {
        throw new Error(`get-component-dependencies unexpectedly returned ClientSideError.`);
      }
      // else it's a JSONRPCError or SDKMcpError, handled by the fail condition above or error check

      expect(result?.status).toBe('complete');
      expect(Array.isArray(result?.dependencies)).toBe(true);
      expect(result?.dependencies.length).toBeGreaterThan(0);
      expect(result?.dependencies[0].id).toBe(seededComponentId1);
    });

    it('T_STDIO_SDK_TRAV_get-component-dependents: should retrieve dependents', async () => {
      const toolArgs = {
        repository: testRepositoryName,
        branch: testBranch,
        componentId: seededComponentId1!, // Get dependents of comp-sdk-seed-001 (should find comp-sdk-seed-002)
      };
<<<<<<< HEAD
      const stream = await client.callTool('get-component-dependents', toolArgs);
      const { finalResponse, error } = await collectSdkStdioEvents(stream as any);
      expect(error).toBeUndefined();
      expect(finalResponse).not.toBeNull();
      if (!finalResponse || ('error' in finalResponse && finalResponse.error)) {
        // Check for .error property
        throw new Error(
          `get-component-dependents failed: ${(finalResponse as any)?.error?.message}`,
        );
      }

      let result_dependents: { status: string; dependents: any[] } | null = null; // Renamed
      if (finalResponse && !('error' in finalResponse) && !('clientError' in finalResponse)) {
        result_dependents = finalResponse!.result as {
          status: string;
          dependents: any[];
        } | null;
      } else if (finalResponse && 'clientError' in finalResponse) {
        throw new Error(`get-component-dependents unexpectedly returned ClientSideError.`);
      }

      expect(result_dependents?.status).toBe('complete');
      expect(Array.isArray(result_dependents?.dependents)).toBe(true);
      expect(result_dependents?.dependents.length).toBeGreaterThan(0); // Based on seeded data (comp2 depends on comp1)
=======
      const response = await client.request('tools/call', {
        name: 'get-component-dependencies',
        arguments: toolArgs,
      });
      expect(response.error).toBeUndefined();
      expect(response.result).toBeDefined();
      expect(response.result!.content).toBeDefined();
      expect(response.result!.content[0]).toBeDefined();

      // Parse the JSON result from the MCP SDK format
      const toolResultWrapper = JSON.parse(response.result!.content[0].text);
      expect(toolResultWrapper).toBeDefined();
      expect(toolResultWrapper.status).toBe('complete');
      expect(Array.isArray(toolResultWrapper.dependencies)).toBe(true);
      expect(toolResultWrapper.dependencies.length).toBeGreaterThanOrEqual(1);
      expect(toolResultWrapper.dependencies.some((c: Component) => c.id === testComponentId)).toBe(
        true,
      );
>>>>>>> 4b675e9a
    });
    it('T_STDIO_SDK_TRAV_get-governing-items-for-component: should attempt to retrieve items', async () => {
      // Re-initialize client for this specific test if needed, or ensure outer client is fine
      // const client = new McpStdioClient(...) // If specific setup needed

      const toolArgs = {
        repository: testRepositoryName,
        branch: testBranch,
        componentId: seededComponentId1!,
      };
<<<<<<< HEAD
      const stream = await client.callTool('get-governing-items-for-component', toolArgs);
      const { finalResponse, error } = await collectSdkStdioEvents(stream as any);
      expect(error).toBeUndefined();
      expect(finalResponse).not.toBeNull();
      if (
        !finalResponse ||
        ('error' in finalResponse &&
          finalResponse.error &&
          (finalResponse.error as any).message !== 'No governing items found.')
      ) {
        // Allow specific "not found" error
        // If it's an error, it might be an expected empty result or actual processing error
        // For now, allow to pass if finalResponse.error exists as test might check this.
        // But if it implies failure, then fail:
        throw new Error(
          `get-governing-items-for-component failed: ${(finalResponse as any)?.error?.message}`,
        );
      }

      let result_gov_items: { status: string; decisions: any[]; rules: any[] } | null = null; // Renamed
      if (finalResponse && !('error' in finalResponse) && !('clientError' in finalResponse)) {
        result_gov_items = finalResponse!.result as {
          status: string;
          decisions: any[];
          rules: any[];
        } | null;
      } else if (finalResponse && 'clientError' in finalResponse) {
        throw new Error(`get-governing-items-for-component returned ClientSideError`);
      }
      // If it was an error, but the allowed one, result_gov_items will be null here, which is fine.
=======
      const response = await client.request('tools/call', {
        name: 'get-component-dependents',
        arguments: toolArgs,
      });
      expect(response.error).toBeUndefined();
      expect(response.result).toBeDefined();
      expect(response.result!.content).toBeDefined();
      expect(response.result!.content[0]).toBeDefined();

      // Parse the JSON result from the MCP SDK format
      const toolResultWrapper = JSON.parse(response.result!.content[0].text);
      expect(toolResultWrapper).toBeDefined();
      expect(toolResultWrapper.status).toBe('complete');
      expect(Array.isArray(toolResultWrapper.dependents)).toBe(true);
    });
>>>>>>> 4b675e9a

      // Only assert on result if it's not null (i.e., successful response)
      if (result_gov_items) {
        expect(result_gov_items?.status).toBe('complete');
        expect(Array.isArray(result_gov_items?.decisions)).toBe(true);
        expect(Array.isArray(result_gov_items?.rules)).toBe(true);
      }
    });

    it('T_STDIO_SDK_TRAV_get-item-contextual-history', async () => {
      // Re-initialize client for this specific test if needed
      // Corrected: Define all necessary fields for updateCtxArgs including an id
      const updateCtxArgs = {
        repository: testRepositoryName,
        branch: testBranch,
        id: `ctx-hist-test-${Date.now()}`,
        name: 'Context for History Test',
        associated_component_id: seededComponentId1!,
      };
<<<<<<< HEAD
      const updateCtxResponse = await client.getFinalToolResult('update-context', updateCtxArgs);

      // Handle ClientSideError
      if (updateCtxResponse && (updateCtxResponse as any).clientError) {
        const clientError = updateCtxResponse as any;
        throw new Error(
          `Update context for history test failed (ClientSideError): ${clientError.clientError.message}`,
        );
=======
      const relatedItemsResponse = await client.request('tools/call', {
        name: 'get-related-items',
        arguments: relatedItemsArgs,
      });
      if (relatedItemsResponse.error) {
        console.error('DIAGNOSTIC: get-related-items RPC call failed:', relatedItemsResponse.error);
      } else {
        const relatedItemsWrapper = JSON.parse(relatedItemsResponse.result!.content[0].text);
        expect(relatedItemsWrapper).toBeDefined();
        // ... rest of diagnostic checks ...
>>>>>>> 4b675e9a
      }

      // Handle McpError
      if (
        updateCtxResponse &&
        !('jsonrpc' in updateCtxResponse) &&
        typeof (updateCtxResponse as any).code === 'number' &&
        typeof (updateCtxResponse as any).message === 'string'
      ) {
        const mcpError = updateCtxResponse as unknown as SDKMcpError;
        throw new Error(`Update context for history test failed (McpError): ${mcpError.message}`);
      }

      // getFinalToolResult now properly extracts data from MCP format, so updateCtxResponse is the actual tool result
      const updateContextResult = updateCtxResponse as unknown as {
        success: boolean;
        context?: any;
      };
      expect(updateContextResult.success).toBe(true);

      const toolArgsGetHistory = {
        repository: testRepositoryName,
        itemId: seededComponentId1!,
        itemType: 'Component' as 'Component' | 'Decision' | 'Rule',
        branch: testBranch,
      };
      const stream = await client.callTool('get-item-contextual-history', toolArgsGetHistory);
      const { finalResponse, error } = await collectSdkStdioEvents(stream as any);

      expect(error).toBeUndefined();
      expect(finalResponse).not.toBeNull();
      if (
        !finalResponse ||
        ('error' in finalResponse &&
          finalResponse.error &&
          (finalResponse.error as any).message !== 'No context history found.')
      ) {
        // Allow specific "not found" error
        // fail(`get-item-contextual-history returned an error: ${(finalResponse as any)?.error?.message || 'Unknown error'}`);
        throw new Error(
          `get-item-contextual-history failed: ${(finalResponse as any)?.error?.message}`,
        );
      }

      let result_history: { status: string; contextHistory: any[] } | null = null; // Renamed
      if (finalResponse && !('error' in finalResponse) && !('clientError' in finalResponse)) {
        result_history = finalResponse!.result as {
          status: string;
          contextHistory: any[];
        } | null;
      } else if (finalResponse && 'clientError' in finalResponse) {
        throw new Error(`get-item-contextual-history returned ClientSideError`);
      }

      if (result_history) {
        expect(result_history?.status).toBe('complete');
        expect(Array.isArray(result_history?.contextHistory)).toBe(true);
      }
      // Potentially check if the seeded context summary appears in history if applicable
    });

    it('T_STDIO_SDK_TRAV_shortest-path: should find path between dependent and primary', async () => {
      // Re-initialize client for this specific test if needed
      // const client = new McpStdioClient(...)
      const toolArgsShortestPath = {
        // Renamed to avoid potential conflict
        repository: testRepositoryName, // Repository is usually required for graph operations
        branch: testBranch, // Branch might also be required
        startNodeId: seededComponentId2!,
        endNodeId: seededComponentId1!,
        projectedGraphName: `sp_sdk_trav_comps_${Date.now()}`.substring(0, 30),
        nodeTableNames: ['Component'],
        relationshipTableNames: ['DEPENDS_ON'],
      };
<<<<<<< HEAD
      const stream = await client.callTool('shortest-path', toolArgsShortestPath); // Use renamed toolArgs
      const { finalResponse, error } = await collectSdkStdioEvents(stream as any);

      expect(error).toBeUndefined();
      expect(finalResponse).not.toBeNull();
      if (!finalResponse || ('error' in finalResponse && finalResponse.error)) {
        // Check .error
        throw new Error(`shortest-path failed: ${(finalResponse as any)?.error?.message}`);
      }

      let result_sp: { status: string; results: { pathFound: boolean; path: any[] } } | null = null; // Renamed
      if (finalResponse && !('error' in finalResponse) && !('clientError' in finalResponse)) {
        result_sp = finalResponse!.result as {
          status: string;
          results: { pathFound: boolean; path: any[] };
        } | null;
      } else if (finalResponse && 'clientError' in finalResponse) {
        throw new Error(`shortest-path returned ClientSideError`);
      }

      expect(result_sp?.status).toBe('complete');
      expect(result_sp?.results).toBeDefined();
      if (result_sp && result_sp.results) {
        // Ensure result_sp and result_sp.results are defined
        expect(result_sp.results.pathFound).toBe(true);
        expect(Array.isArray(result_sp.results.path)).toBe(true);

        const pathNodeIds = result_sp.results.path
          .filter(
            (p: any) =>
              p.id && (p.kind || p._label === 'Component' || p.labels?.includes('Component')),
          )
          .map((node: any) => node.id.toString());
        expect(pathNodeIds).toContain(seededComponentId2);
        expect(pathNodeIds).toContain(seededComponentId1);
        expect(pathNodeIds.length).toBeGreaterThanOrEqual(2);
      } else {
        throw new Error(
          'Shortest path result or results.path was unexpectedly undefined after checks',
        );
      }
=======
      const response = await client.request('tools/call', {
        name: 'shortest-path',
        arguments: toolArgs,
      });
      expect(response.error).toBeUndefined();
      expect(response.result).toBeDefined();
      expect(response.result!.content).toBeDefined();
      expect(response.result!.content[0]).toBeDefined();

      // Parse the JSON result from the MCP SDK format
      const toolResultWrapper = JSON.parse(response.result!.content[0].text);
      expect(toolResultWrapper).toBeDefined();
      expect(toolResultWrapper.status).toBe('complete');
      expect(toolResultWrapper.results).toBeDefined();
      expect(toolResultWrapper.results.pathFound).toBe(true);
      expect(Array.isArray(toolResultWrapper.results.path)).toBe(true);
      expect(toolResultWrapper.results.path.length).toBeGreaterThanOrEqual(2);
      const pathNodeIds = toolResultWrapper.results.path.map((node: any) => node.id);
      expect(pathNodeIds[0]).toBe(dependentComponentId);
      expect(pathNodeIds[pathNodeIds.length - 1]).toBe(testComponentId!);
>>>>>>> 4b675e9a
    });

    it('T_STDIO_SDK_TRAV_shortest-path-reflexive: should find path to self', async () => {
      // Re-initialize client for this specific test if needed
      // const client = new McpStdioClient(...)
      const toolArgsReflexive = {
        // Renamed to avoid potential conflict
        repository: testRepositoryName,
        branch: testBranch,
        startNodeId: seededComponentId1!,
        endNodeId: seededComponentId1!,
        projectedGraphName: `sp_sdk_trav_reflex_${Date.now()}`.substring(0, 30),
        nodeTableNames: ['Component'],
        relationshipTableNames: ['DEPENDS_ON'], // Need at least one relationship for schema validation
      };
<<<<<<< HEAD
      const stream = await client.callTool('shortest-path', toolArgsReflexive); // Use renamed toolArgs
      const { finalResponse, error } = await collectSdkStdioEvents(stream as any);
=======
      const response = await client.request('tools/call', {
        name: 'shortest-path',
        arguments: toolArgs,
      });
      expect(response.error).toBeUndefined();
      expect(response.result).toBeDefined();
      expect(response.result!.content).toBeDefined();
      expect(response.result!.content[0]).toBeDefined();

      // Parse the JSON result from the MCP SDK format
      const toolResultWrapper = JSON.parse(response.result!.content[0].text);
      expect(toolResultWrapper).toBeDefined();
      expect(toolResultWrapper.status).toBe('complete');
      expect(toolResultWrapper.results).toBeDefined();
      expect(toolResultWrapper.results.pathFound).toBe(false);
    });
  });
>>>>>>> 4b675e9a

      expect(error).toBeUndefined();
      expect(finalResponse).not.toBeNull();
      if (
        !finalResponse ||
        ('error' in finalResponse &&
          finalResponse.error &&
          (finalResponse.error as any).message !== 'Path not found' &&
          (finalResponse.error as any).message !== 'No path found between the two nodes.')
      ) {
        // fail(`shortest-path-reflexive returned an error: ${(finalResponse as any)?.error?.message || 'Unknown error'}`);
        throw new Error(
          `shortest-path-reflexive failed: ${(finalResponse as any)?.error?.message}`,
        );
      }

<<<<<<< HEAD
      let result_sp_reflex: {
        status: string;
        results: { pathFound: boolean; path: any[] };
      } | null = null; // Renamed
      if (finalResponse && !('error' in finalResponse) && !('clientError' in finalResponse)) {
        result_sp_reflex = finalResponse!.result as {
          status: string;
          results: { pathFound: boolean; path: any[] };
        } | null;
      } else if (finalResponse && 'clientError' in finalResponse) {
        throw new Error(`shortest-path-reflexive returned ClientSideError`);
      }
=======
      const toolArgs = {
        repository: testRepositoryName,
        branch: testBranch,
        clientProjectRoot: testClientProjectRoot,
        componentId: testComponentId!,
      };
      const response = await client.request('tools/call', {
        name: 'get-governing-items-for-component',
        arguments: toolArgs,
      });
      expect(response.error).toBeUndefined();
      expect(response.result).toBeDefined();
      expect(response.result!.content).toBeDefined();
      expect(response.result!.content[0]).toBeDefined();

      // Parse the JSON result from the MCP SDK format
      const toolResultWrapper = JSON.parse(response.result!.content[0].text);
      expect(toolResultWrapper).toBeDefined();
      expect(toolResultWrapper.status).toBe('complete');
      expect(typeof toolResultWrapper).toBe('object');
      expect(Array.isArray(toolResultWrapper.decisions)).toBe(true);
      expect(toolResultWrapper.decisions.length).toBe(0);
      expect(Array.isArray(toolResultWrapper.rules)).toBe(true);
      expect(Array.isArray(toolResultWrapper.contextHistory)).toBe(true);
    });
>>>>>>> 4b675e9a

      // Only assert on result_sp_reflex if it's not null (i.e. successful response)
      if (result_sp_reflex) {
        expect(result_sp_reflex?.status).toBe('complete');
        expect(result_sp_reflex?.results).toBeDefined();

<<<<<<< HEAD
        if (result_sp_reflex.results.pathFound) {
          expect(result_sp_reflex.results.path.length).toBe(1); // Path to self is just the node itself
          expect(result_sp_reflex.results.path[0].id.toString()).toBe(seededComponentId1);
        } else {
          // Some graph engines might return not found for a reflexive path if not explicitly handled
          // This branch allows the test to pass if pathFound is false but path is empty
          expect(result_sp_reflex?.results.pathFound).toBe(false);
          expect(
            Array.isArray(result_sp_reflex?.results.path) &&
              result_sp_reflex?.results.path.length === 0,
          ).toBe(true);
        }
      }
=======
      const toolArgs = {
        repository: testRepositoryName,
        branch: testBranch,
        clientProjectRoot: testClientProjectRoot,
        itemId: testComponentId!,
        itemType: 'Component',
      };
      const response = await client.request('tools/call', {
        name: 'get-item-contextual-history',
        arguments: toolArgs,
      });
      expect(response.error).toBeUndefined();
      expect(response.result).toBeDefined();
      expect(response.result!.content).toBeDefined();
      expect(response.result!.content[0]).toBeDefined();

      // Parse the JSON result from the MCP SDK format
      const toolResultWrapper = JSON.parse(response.result!.content[0].text);
      expect(toolResultWrapper).toBeDefined();
      expect(toolResultWrapper.status).toBe('complete');
      expect(Array.isArray(toolResultWrapper.contextHistory)).toBe(true);
      expect(toolResultWrapper.contextHistory.length).toBe(0);
>>>>>>> 4b675e9a
    });
  });

  describe('SDK Algorithm Tool Tests', () => {
    const algorithmToolsSetup = [
      {
        name: 'k-core-decomposition',
        args: {
          k: 1,
          projectedGraphName: `kcore_sdk_${Date.now()}`.substring(0, 30),
          nodeTableNames: ['Component'],
          relationshipTableNames: ['DEPENDS_ON'],
        },
        validateResults: (results: any, originalArgs: any) => {
          expect(results.k).toBe(originalArgs.k);
          expect(Array.isArray(results.components)).toBe(true);
        },
      },
      {
        name: 'louvain-community-detection',
        args: {
          projectedGraphName: `louvain_sdk_${Date.now()}`.substring(0, 30),
          nodeTableNames: ['Component'],
          relationshipTableNames: ['DEPENDS_ON'],
        },
        validateResults: (results: any) => {
          expect(Array.isArray(results.communities)).toBe(true);
          // Modularity might not always be present or could be 0 for small graphs
          // expect(results).toHaveProperty('modularity');
          if (results.communities.length > 0) {
            expect(results.communities[0]).toHaveProperty('nodeId');
            expect(results.communities[0]).toHaveProperty('communityId');
          }
        },
      },
      {
        name: 'pagerank',
        args: {
          projectedGraphName: `pagerank_sdk_${Date.now()}`.substring(0, 30),
          nodeTableNames: ['Component'],
          relationshipTableNames: ['DEPENDS_ON'],
        },
        validateResults: (results: any) => {
          expect(Array.isArray(results.ranks)).toBe(true);
          if (results.ranks.length > 0) {
            expect(results.ranks[0]).toHaveProperty('nodeId');
            expect(results.ranks[0]).toHaveProperty('score');
            expect(typeof results.ranks[0].score).toBe('number');
          }
        },
      },
      {
        name: 'strongly-connected-components',
        args: {
          projectedGraphName: `scc_sdk_${Date.now()}`.substring(0, 30),
          nodeTableNames: ['Component'],
          relationshipTableNames: ['DEPENDS_ON'],
        },
        validateResults: (results: any) => {
          expect(Array.isArray(results.components)).toBe(true);
          if (results.components.length > 0) {
            expect(results.components[0]).toHaveProperty('component_id'); // or 'communityId' depending on tool output
            expect(Array.isArray(results.components[0].nodes)).toBe(true);
          }
        },
      },
      {
        name: 'weakly-connected-components',
        args: {
          projectedGraphName: `wcc_sdk_${Date.now()}`.substring(0, 30),
          nodeTableNames: ['Component'],
          relationshipTableNames: ['DEPENDS_ON'],
        },
        validateResults: (results: any) => {
          expect(Array.isArray(results.components)).toBe(true);
          if (results.components.length > 0) {
            expect(results.components[0]).toHaveProperty('component_id'); // or 'communityId'
            expect(Array.isArray(results.components[0].nodes)).toBe(true);
          }
        },
      },
    ];

    // Direct test for pagerank (debugging)
    it('T_STDIO_SDK_ALGO_pagerank_direct: should execute pagerank with explicit args', async () => {
      const directArgs = {
        repository: testRepositoryName,
        branch: testBranch,
        projectedGraphName: `pagerank_direct_${Date.now()}`.substring(0, 30),
        nodeTableNames: ['Component'],
        relationshipTableNames: ['DEPENDS_ON'],
      };
<<<<<<< HEAD

      console.log('[DEBUG] Direct pagerank args:', JSON.stringify(directArgs, null, 2));

      const response = await client.getFinalToolResult('pagerank', directArgs);

      if (
        response &&
        (response as any).clientError // Check for ClientSideError
      ) {
        const clientError = response as any;
        throw new Error(
          `Direct pagerank failed (ClientSideError): ${clientError.clientError.message}`,
        );
      } else if (
        response &&
        !('jsonrpc' in response) && // If not ClientSideError and not JSONRPC, then try McpError
        typeof (response as any).code === 'number' &&
        typeof (response as any).message === 'string'
      ) {
        const mcpError = response as unknown as SDKMcpError; // Cast to unknown first
        throw new Error(`Direct pagerank failed (McpError): ${mcpError.message}`);
=======
      const response = await client.request('tools/call', {
        name: toolSetup.name,
        arguments: toolArgs,
      });
      expect(response.error).toBeUndefined();
      expect(response.result).toBeDefined();
      expect(response.result!.content).toBeDefined();
      expect(response.result!.content[0]).toBeDefined();

      // Parse the JSON result from the MCP SDK format
      const toolResultWrapper = JSON.parse(response.result!.content[0].text);
      expect(toolResultWrapper).toBeDefined();
      expect(toolResultWrapper.status).toBe('complete');
      expect(toolResultWrapper.clientProjectRoot).toBe(testClientProjectRoot);
      expect(toolResultWrapper.repository).toBe(testRepositoryName);
      expect(toolResultWrapper.branch).toBe(testBranch);
      if (toolSetup.args.projectedGraphName) {
        expect(toolResultWrapper.projectedGraphName).toBe(toolSetup.args.projectedGraphName);
>>>>>>> 4b675e9a
      }

      // The SDK client returns the tool result directly, not wrapped in a JSON-RPC response
      const toolOutputWrapper = response as unknown as {
        status: string;
        results: any;
      };

      expect(toolOutputWrapper).toBeDefined();
      expect(toolOutputWrapper.status).toBe('complete');
      expect(toolOutputWrapper.results).toBeDefined();
      expect(Array.isArray(toolOutputWrapper.results.ranks)).toBe(true);
    });

    algorithmToolsSetup.forEach((toolSetup) => {
      it(`T_STDIO_SDK_ALGO_${toolSetup.name}: should execute and return structured results`, async () => {
        const toolArgsAlgo = {
          // Renamed to avoid potential conflict
          repository: testRepositoryName, // Repository is key for graph context
          branch: testBranch, // Branch might also be key
          ...toolSetup.args,
        };

        // Ensure client is initialized if not done globally for this describe block
        // const client = new McpStdioClient(...);
        // await client.ensureServerReady();

        // Use getFinalToolResult like the other working tests
        const response = await client.getFinalToolResult(toolSetup.name, toolArgsAlgo);

        if (
          response &&
          (response as any).clientError // Check for ClientSideError
        ) {
          const clientError = response as any;
          throw new Error(
            `Algorithm tool ${toolSetup.name} failed (ClientSideError): ${clientError.clientError.message}`,
          );
        } else if (
          response &&
          !('jsonrpc' in response) && // If not ClientSideError and not JSONRPC, then try McpError
          typeof (response as any).code === 'number' &&
          typeof (response as any).message === 'string'
        ) {
          const mcpError = response as unknown as SDKMcpError; // Cast to unknown first
          throw new Error(
            `Algorithm tool ${toolSetup.name} failed (McpError): ${mcpError.message}`,
          );
        }

        // The SDK client returns the tool result directly, not wrapped in a JSON-RPC response
        const toolOutputWrapper = response as unknown as {
          status: string;
          clientProjectRoot?: string;
          repository?: string;
          branch?: string;
          projectedGraphName?: string;
          results: any;
        };

        expect(toolOutputWrapper).toBeDefined();
        expect(toolOutputWrapper.status).toBe('complete');
        expect(toolOutputWrapper.results).toBeDefined();

        toolSetup.validateResults(toolOutputWrapper.results, toolSetup.args);
      });
    });
  });

  describe('SDK Error Handling Tests', () => {
    // let client: McpStdioClient; // Use the client from the outer scope or re-init

    // beforeEach(() => { // Not needed if outer client is used and stable
    //   client = new McpStdioClient({ ... });
    // });

    it('T_STDIO_SDK_ERROR_non-existent-tool: should handle invalid tool name', async () => {
      const response = await client.getFinalToolResult('non_existent_tool_sdk', {
        repository: 'test-repo', // Basic args for any tool
        branch: 'main',
      });
      expect(response).toBeDefined();

      // Check if this is a ClientSideError or McpError (new MCP SDK behavior)
      if ((response as any).clientError) {
        const clientError = response as any;
        expect(clientError.clientError.message).toContain('non_existent_tool_sdk');
        expect(clientError.clientError.code).toBe(-32602); // Invalid params (tool not found)
        return; // Test passes if we get a client-side error
      }

      if (
        typeof (response as any).code === 'number' &&
        typeof (response as any).message === 'string'
      ) {
        const mcpError = response as any;
        expect(mcpError.message).toContain('non_existent_tool_sdk');
        expect(mcpError.code).toBe(-32602); // Invalid params
        return; // Test passes if we get an MCP error
      }

      // Fallback: Non-existent tool should yield a JSONRPCError (legacy behavior)
      const jsonRpcResponse = response as SDKJSONRPCResponse;
      expect(isJSONRPCError(jsonRpcResponse)).toBe(true);
      if (isJSONRPCError(jsonRpcResponse)) {
        expect((jsonRpcResponse as any).error.code).toBe(-32601); // Method not found
        expect((jsonRpcResponse as any).error.message).toContain(
          "Tool 'non_existent_tool_sdk' not found",
        );
      }
    });

<<<<<<< HEAD
    it('T_STDIO_SDK_ERROR_missing-args: should handle missing required arguments for a tool (get-metadata)', async () => {
      const args = {
        // Missing 'repository' and 'id'
        branch: 'main',
      };
      const response = await client.getFinalToolResult('get-metadata', args as any); // Cast as any to bypass compile-time check for test

      expect(response).toBeDefined();

      // Check if this is a ClientSideError or McpError (new MCP SDK behavior)
      if ((response as any).clientError) {
        const clientError = response as any;
        expect(clientError.clientError.code).toBe(-32602); // Invalid params
        expect(clientError.clientError.message).toMatch(
          /repository|Invalid params|Input validation failed/i, // Error message might vary
        );
        return; // Test passes if we get a client-side error
      }

      if (
        typeof (response as any).code === 'number' &&
        typeof (response as any).message === 'string'
      ) {
        const mcpError = response as any;
        expect(mcpError.code).toBe(-32602); // Invalid params
        expect(mcpError.message).toMatch(/repository|Invalid params|Input validation failed/i);
        return; // Test passes if we get an MCP error
      }

      // Fallback: should yield a JSONRPCError (legacy behavior)
      const jsonRpcResponse = response as SDKJSONRPCResponse;
      expect(isJSONRPCError(jsonRpcResponse)).toBe(true);
      if (isJSONRPCError(jsonRpcResponse)) {
        expect((jsonRpcResponse as any).error.code).toBe(-32602); // Invalid params
        expect((jsonRpcResponse as any).error.message).toMatch(
          /repository|Invalid params|Input validation failed/i, // Error message might vary
        );
      }
    });

    it('T_STDIO_SDK_ERROR_init-memory-bank-missing-cpr: should fail if init-memory-bank is missing clientProjectRoot', async () => {
      const initArgs = {
        // Missing 'clientProjectRoot'
        repository: `${testRepositoryName}-errorcase`,
        branch: testBranch,
      };
      const response = await client.getFinalToolResult('init-memory-bank', initArgs as any);
      expect(response).toBeDefined();

      // Check if this is a ClientSideError or McpError (new MCP SDK behavior)
      if ((response as any).clientError) {
        const clientError = response as any;
        expect(clientError.clientError.code).toBe(-32602); // Invalid params
        expect(clientError.clientError.message).toMatch(
          /clientProjectRoot|Invalid params|Input validation failed/i,
        );
        return; // Test passes if we get a client-side error
      }

      if (
        typeof (response as any).code === 'number' &&
        typeof (response as any).message === 'string'
      ) {
        const mcpError = response as any;
        expect(mcpError.code).toBe(-32602); // Invalid params
        expect(mcpError.message).toMatch(
          /clientProjectRoot|Invalid params|Input validation failed/i,
        );
        return; // Test passes if we get an MCP error
      }

      // Fallback: should yield a JSONRPCError (legacy behavior)
      const jsonRpcResponse = response as SDKJSONRPCResponse;
      expect(isJSONRPCError(jsonRpcResponse)).toBe(true);
      if (isJSONRPCError(jsonRpcResponse)) {
        expect((jsonRpcResponse as any).error.code).toBe(-32602); // Invalid params
        expect((jsonRpcResponse as any).error.message).toMatch(
          /clientProjectRoot|Invalid params|Input validation failed/i,
        );
      }
    });
=======
  it('T_STDIO_004: should handle invalid tool name gracefully', async () => {
    try {
      await client.request('tools/call', {
        name: 'non-existent-tool',
        arguments: {
          repository: testRepositoryName,
          clientProjectRoot: testClientProjectRoot,
        },
      });
      fail('Request should have failed due to invalid tool name');
    } catch (e: any) {
      expect(e).toBeDefined();
      expect(e.error).toBeDefined();
      expect(e.error.code).toBe(-32603);
      expect(e.error.message).toContain("Tool 'non-existent-tool' not found.");
    }
>>>>>>> 4b675e9a
  });

  it('T_STDIO_005: should handle missing required arguments for a valid tool (e.g., get-metadata)', async () => {
    const response = await client.request('tools/call', {
      name: 'get-metadata',
      arguments: {
        branch: testBranch,
        clientProjectRoot: testClientProjectRoot,
        // repository is missing
      },
    });
    expect(response.error).toBeUndefined(); // MCP call success
    expect(response.result).toBeDefined();
    expect(response.result!.isError).toBe(true);
    expect(response.result!.content[0].text).toContain(
      'Missing repository parameter for get-metadata',
    );
  });
});<|MERGE_RESOLUTION|>--- conflicted
+++ resolved
@@ -1,505 +1,309 @@
 // src/tests/e2e/stdio-server.e2e.spec.ts
-import { McpStdioClient } from '../utils/mcp-stdio-client'; // This is the NEW SDK-based client
-import { Component, Context, Rule } from '../../types'; // Domain types for assertions
-import {
-  ToolAnnotations,
-  isJSONRPCError,
-  JSONRPCResponse as SDKJSONRPCResponse,
-  ProgressNotification as SDKProgressNotification,
-  McpError as SDKMcpError,
-  CallToolResult as SDKCallToolResult, // Canonical SDK CallToolResultf
-} from '@modelcontextprotocol/sdk/types.js';
-import { setupTestDB, cleanupTestDB } from '../utils/test-db-setup';
-import path from 'path';
-
-const projectRoot = path.resolve(__dirname, '../../../'); // Define projectRoot
-
-// Helper to collect stream events for SDK client (adapted for stdio)
-async function collectSdkStdioEvents(
-  stream: AsyncIterable<SDKProgressNotification | SDKJSONRPCResponse | SDKMcpError>,
-): Promise<{
-  progressEvents: Array<any>; // Store as any to accommodate different progress param structures
-  finalResponse: SDKJSONRPCResponse | null;
-  error?: any;
-}> {
-  const collected = {
-    progressEvents: [] as Array<any>,
-    finalResponse: null as SDKJSONRPCResponse | null,
-    error: undefined as any,
-  };
-  try {
-    for await (const event of stream) {
-      if ('method' in event && event.method === 'notifications/progress') {
-        collected.progressEvents.push((event as SDKProgressNotification).params);
-      } else if ('id' in event && ('result' in event || 'error' in event)) {
-        // SDKJSONRPCResponse (success or error)
-        collected.finalResponse = event as SDKJSONRPCResponse;
-        break;
-      } else if (
-        event &&
-        typeof (event as any).code === 'number' &&
-        typeof (event as any).message === 'string' &&
-        !('jsonrpc' in event) &&
-        !('method' in event)
-      ) {
-        // Handle raw SDKMcpError yielded by stream
-        const mcpError = event as SDKMcpError;
-        collected.error = mcpError;
-        collected.finalResponse = {
-          // Convert to JSONRPC error response format
-          jsonrpc: '2.0',
-          id: 'mcp-error-' + Date.now(),
-          error: { code: mcpError.code, message: mcpError.message, data: (mcpError as any).data },
-        } as unknown as SDKJSONRPCResponse; // Cast to unknown first
-        break;
-      } else {
-        // Handle direct tool result objects (new SDK pattern)
-        // For streaming tools that return result data directly
-        console.warn('[collectSdkStdioEvents] Received unexpected event type:', event);
-        if (
-          event &&
-          typeof event === 'object' &&
-          !('method' in event) &&
-          !('id' in event) &&
-          !('code' in event)
-        ) {
-          let actualResult: any = event;
-
-          // Check if this is MCP CallToolResult format with content field
-          if ('content' in event && Array.isArray((event as any).content)) {
-            const mcpResult = event as any;
-            if (mcpResult.content.length > 0) {
-              const firstContent = mcpResult.content[0];
-              if (firstContent.type === 'text' && typeof firstContent.text === 'string') {
-                try {
-                  // Try to parse the JSON string back to the original object
-                  actualResult = JSON.parse(firstContent.text);
-                  console.log(
-                    '[collectSdkStdioEvents] Extracted data from MCP format:',
-                    actualResult,
-                  );
-                } catch (parseError) {
-                  console.warn(
-                    '[collectSdkStdioEvents] Failed to parse MCP content as JSON, using text:',
-                    firstContent.text,
-                  );
-                  actualResult = firstContent.text;
-                }
-              }
-            }
-          }
-
-          // This looks like a direct tool result - wrap it in JSON-RPC format
-          collected.finalResponse = {
-            jsonrpc: '2.0',
-            id: 'tool-result',
-            result: actualResult,
-          } as SDKJSONRPCResponse;
-          break;
-        }
-      }
-    }
-  } catch (err) {
-    collected.error = err;
-    if (typeof err === 'object' && err !== null && 'message' in err) {
-      const errorObj = err as {
-        code?: number;
-        message: string;
-        data?: any;
-        id?: string | number | null;
-      };
-      collected.finalResponse = {
-        jsonrpc: '2.0',
-        id: errorObj.id || 'error',
-        error: {
-          code: errorObj.code || -32000,
-          message: errorObj.message,
-          data: errorObj.data,
-        },
-      } as unknown as SDKJSONRPCResponse; // Cast to unknown first
-    } else if (err instanceof Error) {
-      collected.finalResponse = {
-        jsonrpc: '2.0',
-        id: 'error',
-        error: { code: -32000, message: err.message },
-      } as unknown as SDKJSONRPCResponse; // Cast to unknown first
-    }
-  }
-  return collected;
-}
-
-jest.setTimeout(180000); // Increased global timeout for all tests in this file
-
-describe('MCP STDIO Server E2E Tests (SDK Refactor)', () => {
+import { McpStdioClient } from '../utils/mcp-stdio-client';
+import { Component, Context } from '../../types'; // For type assertions if needed
+import { setupTestDB, cleanupTestDB } from '../utils/test-db-setup'; // Corrected import names
+import path from 'path'; // Import path module
+
+// Increase Jest timeout for E2E tests that involve server startup and multiple calls
+jest.setTimeout(90000); // 90 seconds, increased for potentially long graph algo calls
+
+describe('MCP STDIO Server E2E Tests', () => {
   let client: McpStdioClient;
-  const testRepositoryName = 'e2e-stdio-sdk-refactor-repo';
+  const testRepositoryName = 'e2e-stdio-server-test-repo'; // Renamed for clarity
   const testBranch = 'main';
-  let testClientProjectRoot: string;
-  let dbPathForStdioTest: string;
-
-  let seededComponentId1: string | null = null;
-  let seededComponentId2: string | null = null;
+  let testClientProjectRoot: string; // Path to the root dir for this test repo
+  let dbPathForStdioTest: string; // Path to the actual Kuzu file for cleanup
+
+  // Shared state for tests that build on each other
+  let testComponentId: string | null = null;
   let testDecisionId: string | null = null;
   let testRuleId: string | null = null;
-  let crudTestDecisionId: string;
-  let crudTestRuleId: string;
 
   beforeAll(async () => {
-    dbPathForStdioTest = await setupTestDB('e2e-stdio-sdk-refactor.kuzu');
-    testClientProjectRoot = path.dirname(dbPathForStdioTest);
-    console.log(`[E2E SETUP] STDIO: Using client project root: ${testClientProjectRoot}`);
-
-    client = new McpStdioClient({
-      envVars: {
-        DEBUG: '3', // Force Kuzu native debug logs
-        DB_PATH_OVERRIDE: dbPathForStdioTest,
-        TS_NODE_CACHE: 'false',
-      },
-      debug: process.env.E2E_CLIENT_DEBUG === 'true',
-      useTsNode: true,
-      serverScriptPath: path.resolve(projectRoot, 'src/mcp-stdio-server.ts'),
-    });
-
-    await client.ensureServerReady();
+    // setupTestDB returns the path to the .kuzu FILE
+    dbPathForStdioTest = await setupTestDB('e2e-stdio-test-db.kuzu');
+    testClientProjectRoot = path.dirname(dbPathForStdioTest); // client project root is the DIRECTORY
+    console.log(`E2E Test: Using client project root: ${testClientProjectRoot}`);
+
+    client = new McpStdioClient();
+    // Pass DB_PATH_OVERRIDE to the server environment so MemoryService uses the correct test DB path
+    await client.startServer({
+      DEBUG: '0',
+      DB_PATH_OVERRIDE: testClientProjectRoot,
+    });
     expect(client.isServerReady()).toBe(true);
-    console.log('[E2E SETUP] STDIO: McpStdioClient connected and server ready.');
-
+
+    // init-memory-bank call requires clientProjectRoot in arguments for the tool itself
     console.log(
-      `[E2E SETUP] STDIO: Initializing memory bank for ${testRepositoryName}:${testBranch}...`,
+      `E2E Test: Initializing memory bank for ${testRepositoryName}:${testBranch} at ${testClientProjectRoot} in beforeAll...`,
     );
-    const initArgs = {
-      repository: testRepositoryName,
+    const initParams = {
+      repository: testRepositoryName, // Already correct
       branch: testBranch,
       clientProjectRoot: testClientProjectRoot,
     };
-    const initResponse = await client.getFinalToolResult('init-memory-bank', initArgs);
-
-    if (
-      initResponse &&
-      (initResponse as any).clientError // Check for ClientSideError
-    ) {
-      const clientError = initResponse as any; // ClientSideError
-      console.error(
-        '[E2E SETUP] STDIO: init-memory-bank failed (ClientSideError in beforeAll):',
-        clientError.clientError.message,
-      );
+    const initResponse = await client.request('tools/call', {
+      name: 'init-memory-bank',
+      arguments: initParams,
+    });
+
+    if (initResponse.error) {
       throw new Error(
-        `Prerequisite init-memory-bank failed (ClientSideError in beforeAll): ${clientError.clientError.message}`,
-      );
-    } else if (
-      initResponse &&
-      !('jsonrpc' in initResponse) && // If not ClientSideError and not JSONRPC, then try McpError
-      typeof (initResponse as any).code === 'number' &&
-      typeof (initResponse as any).message === 'string'
-    ) {
-      const mcpError = initResponse as unknown as SDKMcpError; // Cast to unknown first
-      console.error(
-        '[E2E SETUP] STDIO: init-memory-bank failed (McpError in beforeAll):',
-        mcpError.message,
-      );
-      throw new Error(
-        `Prerequisite init-memory-bank failed (McpError in beforeAll): ${mcpError.message}`,
+        `Prerequisite init-memory-bank failed at RPC level: ${initResponse.error.message} (Code: ${initResponse.error.code})`,
       );
     }
-
-    // The SDK client returns the tool result directly, not wrapped in a JSON-RPC response
-    // So initResponse IS the tool result
-    const initToolResult = initResponse as unknown as {
-      success: boolean;
-      message: string;
-      content?: any[];
-    };
-
-    // Check if initToolResult itself is falsy or if success is not true
-    if (!initToolResult || initToolResult.success !== true) {
-      console.warn(
-        `[E2E SETUP] STDIO: init-memory-bank in beforeAll did not return a successful result. Result: ${JSON.stringify(initToolResult)}`,
-      );
+    expect(initResponse.result).toBeDefined();
+    const initToolResult = JSON.parse(initResponse.result!.content[0].text);
+    if (!initToolResult.success) {
+      console.error('init-memory-bank tool call failed in beforeAll. Tool Result:', initToolResult);
       throw new Error(
-        `Prerequisite init-memory-bank failed: Did not return a valid successful result. Actual result: ${JSON.stringify(initToolResult)}`,
+        `Prerequisite init-memory-bank tool call failed: ${initToolResult.error || initToolResult.message}`,
       );
     }
-    expect(initToolResult.success).toBe(true); // Explicit assertion
-
-    console.log('[E2E SETUP] STDIO: Seeding database...');
-    const componentsToSeed: Array<
-      Omit<Component, 'repository' | 'branch' | 'created_at' | 'updated_at'> & { id: string }
-    > = [
-      { id: 'comp-sdk-seed-001', name: 'SDK Seed Alpha', kind: 'library', status: 'active' },
-      {
-        id: 'comp-sdk-seed-002',
-        name: 'SDK Seed Beta',
+    expect(initToolResult.dbPath).toContain(testClientProjectRoot); // Verify DB path is correct
+    console.log(
+      `Test repository ${testRepositoryName} initialized for the suite at ${testClientProjectRoot}.`,
+    );
+
+    // --- BEGIN DATA SEEDING --- (Add clientProjectRoot to all calls)
+    console.log('E2E Test: Seeding database with initial data...');
+
+    // Seed Components
+    const componentsToSeed = [
+      {
+        id: 'comp-seed-001',
+        name: 'Seeded Component Alpha',
+        kind: 'library',
+        status: 'active',
+      },
+      {
+        id: 'comp-seed-002',
+        name: 'Seeded Component Beta',
         kind: 'service',
         status: 'active',
-        depends_on: ['comp-sdk-seed-001'],
-      },
-      { id: 'comp-sdk-seed-003', name: 'SDK Seed Gamma', kind: 'API', status: 'planned' },
+        depends_on: ['comp-seed-001'],
+      },
+      {
+        id: 'comp-seed-003',
+        name: 'Seeded Component Gamma',
+        kind: 'API',
+        status: 'planned',
+      },
+      {
+        id: 'comp-seed-004',
+        name: 'Seeded Component Delta',
+        kind: 'database',
+        status: 'deprecated',
+      },
+      {
+        id: 'comp-seed-005',
+        name: 'Seeded Component Epsilon',
+        kind: 'UI',
+        status: 'active',
+      },
     ];
-    seededComponentId1 = componentsToSeed[0].id;
-    seededComponentId2 = componentsToSeed[1].id;
-
     for (const comp of componentsToSeed) {
       const addCompArgs = {
-        repository: testRepositoryName,
-        branch: testBranch,
-        // clientProjectRoot: testClientProjectRoot, // Not needed by AddComponentInputSchema if session handles it
-        id: comp.id,
-        name: comp.name,
-        kind: comp.kind,
-        status: comp.status as 'active' | 'deprecated' | 'planned',
-        depends_on: comp.depends_on,
-      };
-      const addCompResponse = await client.getFinalToolResult('add-component', addCompArgs);
-
-      if (
-        addCompResponse &&
-        (addCompResponse as any).clientError // Check for ClientSideError
-      ) {
-        const clientError = addCompResponse as any;
+        repository: testRepositoryName, // Changed from repositoryName
+        branch: testBranch,
+        clientProjectRoot: testClientProjectRoot,
+        ...comp,
+      };
+      const compResponse = await client.request('tools/call', {
+        name: 'add-component',
+        arguments: addCompArgs,
+      });
+      if (compResponse.error || JSON.parse(compResponse.result!.content[0].text).error) {
         console.error(
-          `[E2E SETUP] STDIO: Failed to seed component ${comp.id} (ClientSideError):`,
-          clientError.clientError.message,
+          `Failed to seed component ${comp.id}:`,
+          compResponse.error || JSON.parse(compResponse.result!.content[0].text).error,
         );
-        throw new Error(
-          `Failed to seed component ${comp.id} (ClientSideError): ${clientError.clientError.message}`,
-        );
-      } else if (
-        addCompResponse &&
-        !('jsonrpc' in addCompResponse) && // If not ClientSideError and not JSONRPC, then try McpError
-        typeof (addCompResponse as any).code === 'number' &&
-        typeof (addCompResponse as any).message === 'string'
-      ) {
-        const mcpError = addCompResponse as unknown as SDKMcpError; // Cast to unknown first
-        console.error(
-          `[E2E SETUP] STDIO: Failed to seed component ${comp.id} (McpError):`,
-          mcpError.message,
-        );
-        throw new Error(`Failed to seed component ${comp.id} (McpError): ${mcpError.message}`);
-      }
-      // The SDK client returns the tool result directly, not wrapped in a JSON-RPC response
-      const addCompToolResult = addCompResponse as unknown as { success: boolean };
-      if (!addCompToolResult || addCompToolResult.success !== true) {
-        console.error(`[E2E SETUP] STDIO: Failed to seed component ${comp.id}:`, addCompToolResult);
-        throw new Error(`Failed to seed component ${comp.id}: Tool result was not successful`);
+        throw new Error(`Failed to seed component ${comp.id}`);
       }
     }
-    console.log(`[E2E SETUP] STDIO: ${componentsToSeed.length} components seeded.`);
-
-    testDecisionId = `dec-sdk-seed-${Date.now()}`;
-    const decisionArgs = {
-      repository: testRepositoryName,
-      branch: testBranch,
-      clientProjectRoot: testClientProjectRoot,
-      id: testDecisionId,
-      name: 'SDK Seed Decision',
-      date: '2024-01-10',
-      context: 'Seeded for E2E tests',
-    };
-    const decResponse = await client.getFinalToolResult('add-decision', decisionArgs);
-    if (
-      decResponse &&
-      (decResponse as any).clientError // Check for ClientSideError
-    ) {
-      const clientError = decResponse as any;
-      throw new Error(
-        `Failed to seed decision (ClientSideError): ${clientError.clientError.message}`,
-      );
-    } else if (
-      decResponse &&
-      !('jsonrpc' in decResponse) && // If not ClientSideError and not JSONRPC, then try McpError
-      typeof (decResponse as any).code === 'number' &&
-      typeof (decResponse as any).message === 'string'
-    ) {
-      const mcpError = decResponse as unknown as SDKMcpError; // Cast to unknown first
-      throw new Error(`Failed to seed decision (McpError): ${mcpError.message}`);
+    console.log(`${componentsToSeed.length} components seeded.`);
+
+    // Seed Contexts (using update-context)
+    const contextsToSeed = [
+      {
+        summary: 'Initial context for seeding',
+        agent: 'seed-script',
+        decisions: ['DEC-SEED-001'],
+        observations: ['OBS-SEED-001'],
+      },
+      {
+        summary: 'Another seeded context entry',
+        agent: 'seed-script',
+        decisions: ['DEC-SEED-002'],
+        observations: ['OBS-SEED-002', 'OBS-SEED-003'],
+      },
+    ];
+    let seededContextCount = 0;
+    for (const ctxData of contextsToSeed) {
+      const updateCtxArgs = {
+        repository: testRepositoryName, // Changed from repositoryName
+        branch: testBranch,
+        clientProjectRoot: testClientProjectRoot,
+        ...ctxData,
+      };
+      const ctxResponse = await client.request('tools/call', {
+        name: 'update-context',
+        arguments: updateCtxArgs,
+      });
+
+      // Simplified and more robust error check for context seeding
+      let toolResult;
+      try {
+        toolResult = JSON.parse(ctxResponse.result!.content[0].text);
+      } catch (e) {
+        console.error(
+          'Failed to parse tool result for update-context:',
+          ctxResponse.result?.content[0]?.text,
+          e,
+        );
+        throw new Error('Failed to seed context: could not parse tool result.');
+      }
+
+      if (ctxResponse.error || !toolResult || toolResult.error) {
+        console.error(
+          `Failed to seed context. RPC Error: ${JSON.stringify(
+            ctxResponse.error,
+          )}, Tool Result: ${JSON.stringify(toolResult)}`,
+        );
+        throw new Error('Failed to seed context');
+      }
+      seededContextCount++;
     }
-    // The SDK client returns the tool result directly, not wrapped in a JSON-RPC response
-    const decToolResult = decResponse as unknown as { success: boolean };
-    if (!decToolResult || decToolResult.success !== true) {
-      throw new Error(`Failed to seed decision: Tool result was not successful`);
+    console.log(
+      `${seededContextCount} context entries updated/seeded (likely one distinct context for today).`,
+    );
+
+    // Seed Decisions
+    const decisionsToSeed = [
+      {
+        id: 'dec-seed-001',
+        name: 'Seeded Decision Alpha',
+        date: '2023-01-01',
+        context: 'Regarding initial setup',
+      },
+      {
+        id: 'dec-seed-002',
+        name: 'Seeded Decision Beta',
+        date: '2023-01-15',
+        context: 'Architectural choice',
+      },
+      {
+        id: 'dec-seed-003',
+        name: 'Seeded Decision Gamma',
+        date: '2023-02-01',
+        context: 'API versioning',
+      },
+      {
+        id: 'dec-seed-004',
+        name: 'Seeded Decision Delta',
+        date: '2023-02-10',
+        context: 'Library selection',
+      },
+      {
+        id: 'dec-seed-005',
+        name: 'Seeded Decision Epsilon',
+        date: '2023-03-05',
+        context: 'Deployment strategy',
+      },
+    ];
+    for (const dec of decisionsToSeed) {
+      const addDecArgs = {
+        repository: testRepositoryName, // Changed from repositoryName
+        branch: testBranch,
+        clientProjectRoot: testClientProjectRoot,
+        ...dec,
+      };
+      const decResponse = await client.request('tools/call', {
+        name: 'add-decision',
+        arguments: addDecArgs,
+      });
+      if (decResponse.error || JSON.parse(decResponse.result!.content[0].text).error) {
+        console.error(
+          `Failed to seed decision ${dec.id}:`,
+          decResponse.error || JSON.parse(decResponse.result!.content[0].text).error,
+        );
+        throw new Error(`Failed to seed decision ${dec.id}`);
+      }
     }
-    expect(decToolResult.success).toBe(true);
-    console.log('[E2E SETUP] STDIO: 1 decision seeded.');
-
-    testRuleId = `rule-sdk-seed-${Date.now()}`;
-    const ruleArgs = {
-      repository: testRepositoryName,
-      branch: testBranch,
-      clientProjectRoot: testClientProjectRoot,
-      id: testRuleId,
-      name: 'SDK Seed Rule',
-      created: '2024-01-11',
-      content: 'Test rule content',
-      status: 'active' as 'active' | 'deprecated' | 'proposed',
-    };
-    const ruleResponse = await client.getFinalToolResult('add-rule', ruleArgs);
-
-    if (
-      ruleResponse &&
-      (ruleResponse as any).clientError // Check for ClientSideError
-    ) {
-      const clientError = ruleResponse as any;
-      throw new Error(`Failed to seed rule (ClientSideError): ${clientError.clientError.message}`);
-    } else if (
-      ruleResponse &&
-      !('jsonrpc' in ruleResponse) && // If not ClientSideError and not JSONRPC, then try McpError
-      typeof (ruleResponse as any).code === 'number' &&
-      typeof (ruleResponse as any).message === 'string'
-    ) {
-      const mcpError = ruleResponse as unknown as SDKMcpError; // Cast to unknown first
-      throw new Error(`Failed to seed rule (McpError): ${mcpError.message}`);
+    console.log(`${decisionsToSeed.length} decisions seeded.`);
+
+    // Seed Rules
+    const rulesToSeed = [
+      {
+        id: 'rule-seed-001',
+        name: 'Seeded Rule Alpha',
+        created: '2023-01-05',
+        content: 'Standard linting',
+        status: 'active',
+      },
+      {
+        id: 'rule-seed-002',
+        name: 'Seeded Rule Beta',
+        created: '2023-01-20',
+        content: 'Security check',
+        status: 'active',
+        triggers: ['commit', 'push'],
+      },
+      {
+        id: 'rule-seed-003',
+        name: 'Seeded Rule Gamma',
+        created: '2023-02-15',
+        content: 'Performance baseline',
+        status: 'deprecated',
+      },
+      {
+        id: 'rule-seed-004',
+        name: 'Seeded Rule Delta',
+        created: '2023-02-25',
+        content: 'Code coverage minimum',
+        status: 'active',
+      },
+      {
+        id: 'rule-seed-005',
+        name: 'Seeded Rule Epsilon',
+        created: '2023-03-10',
+        content: 'Documentation generation',
+        status: 'active',
+      },
+    ];
+    for (const rule of rulesToSeed) {
+      const addRuleArgs = {
+        repository: testRepositoryName, // Changed from repositoryName
+        branch: testBranch,
+        clientProjectRoot: testClientProjectRoot,
+        ...rule,
+      };
+      const ruleResponse = await client.request('tools/call', {
+        name: 'add-rule',
+        arguments: addRuleArgs,
+      });
+      if (ruleResponse.error || JSON.parse(ruleResponse.result!.content[0].text).error) {
+        console.error(
+          `Failed to seed rule ${rule.id}:`,
+          ruleResponse.error || JSON.parse(ruleResponse.result!.content[0].text).error,
+        );
+        throw new Error(`Failed to seed rule ${rule.id}`);
+      }
     }
-    // The SDK client returns the tool result directly, not wrapped in a JSON-RPC response
-    const ruleToolResultPayload = ruleResponse as unknown as { success: boolean };
-    if (!ruleToolResultPayload || ruleToolResultPayload.success !== true) {
-      throw new Error(`Failed to seed rule: Tool result was not successful`);
-    }
-    expect(ruleToolResultPayload.success).toBe(true);
-    console.log('[E2E SETUP] STDIO: 1 rule seeded.');
-
-    console.log('[E2E SETUP] STDIO: Database seeding complete.');
-  });
+    console.log(`${rulesToSeed.length} rules seeded.`);
+    console.log('E2E Test: Database seeding complete.');
+    // --- END DATA SEEDING ---
+  }, 90000);
 
   afterAll(async () => {
     if (client) {
-      console.log('[STDIO E2E Teardown] Stopping server...');
       await client.stopServer();
     }
     if (dbPathForStdioTest) {
-      console.log(`[STDIO E2E Teardown] Cleaning up test database: ${dbPathForStdioTest}`);
-      await cleanupTestDB(dbPathForStdioTest);
-      console.log('[STDIO E2E Teardown] Test database cleaned up.');
+      await cleanupTestDB(dbPathForStdioTest); // Pass the kuzu file path for cleanup
     }
   });
 
-  describe('Basic Server and Core Tool Functionality (SDK)', () => {
-    it('T_STDIO_SDK_001: server should be ready and list tools', async () => {
-      expect(client.isServerReady()).toBe(true);
-      const tools: ToolAnnotations[] = await client.listTools();
-      expect(Array.isArray(tools)).toBe(true);
-      expect(tools.length).toBeGreaterThan(0);
-      const initToolDef = tools.find((t) => t.name === 'init-memory-bank');
-      expect(initToolDef).toBeDefined();
-      expect(initToolDef?.name).toBe('init-memory-bank');
-      expect(initToolDef?.inputSchema).toBeDefined();
-    });
-
-    it('T_STDIO_SDK_002: init-memory-bank (secondary check)', async () => {
-      const tempRepoName = `${testRepositoryName}-tempinit-sdk`;
-      const args = {
-        repository: tempRepoName,
-        branch: testBranch,
-        clientProjectRoot: testClientProjectRoot,
-      };
-      const response = await client.getFinalToolResult('init-memory-bank', args);
-
-      if (
-        response &&
-        (response as any).clientError // Check for ClientSideError
-      ) {
-        const clientError = response as any;
-        throw new Error(
-          `init-memory-bank failed (ClientSideError): ${clientError.clientError.message}`,
-        );
-      } else if (
-        response &&
-        !('jsonrpc' in response) && // If not ClientSideError and not JSONRPC, then try McpError
-        typeof (response as any).code === 'number' &&
-        typeof (response as any).message === 'string'
-      ) {
-        const mcpError = response as unknown as SDKMcpError; // Cast to unknown first
-        throw new Error(`init-memory-bank failed (McpError): ${mcpError.message}`);
-      }
-      // The SDK client returns the tool result directly, not wrapped in a JSON-RPC response
-      // No need to check for JSON-RPC errors since we get the tool result directly
-
-      // The SDK client returns the tool result directly, not wrapped in a JSON-RPC response
-      const toolResult = response as unknown as {
-        success: boolean;
-        message: string;
-        dbPath: string;
-      };
-      expect(toolResult?.success).toBe(true);
-      expect(toolResult?.message).toContain(`Memory bank initialized for ${tempRepoName}`);
-      expect(toolResult?.dbPath).toContain(testClientProjectRoot);
-
-      // IMPORTANT: Restore the session to the original repository for subsequent tests
-      const restoreSessionArgs = {
-        repository: testRepositoryName,
-        branch: testBranch,
-        clientProjectRoot: testClientProjectRoot,
-      };
-      const restoreResponse = await client.getFinalToolResult(
-        'init-memory-bank',
-        restoreSessionArgs,
-      );
-      if (
-        restoreResponse &&
-        (restoreResponse as any).clientError // Check for ClientSideError
-      ) {
-        const clientError = restoreResponse as any;
-        throw new Error(
-          `Failed to restore session (ClientSideError): ${clientError.clientError.message}`,
-        );
-      } else if (
-        restoreResponse &&
-        !('jsonrpc' in restoreResponse) && // If not ClientSideError and not JSONRPC, then try McpError
-        typeof (restoreResponse as any).code === 'number' &&
-        typeof (restoreResponse as any).message === 'string'
-      ) {
-        const mcpError = restoreResponse as unknown as SDKMcpError; // Cast to unknown first
-        throw new Error(`Failed to restore session (McpError): ${mcpError.message}`);
-      }
-      const restoreResult = restoreResponse as unknown as { success: boolean };
-      expect(restoreResult?.success).toBe(true);
-    });
-
-    it('T_STDIO_SDK_003: get-metadata and update-metadata', async () => {
-      // First, update metadata for the repository
-      const updateArgs = {
-        repository: testRepositoryName,
-        branch: testBranch,
-        clientProjectRoot: testClientProjectRoot,
-        metadata: {
-          id: 'meta',
-          project: { name: 'SDK Test Project', description: 'E2E Testing Repository' },
-          tech_stack: { language: 'TypeScript', framework: 'Node.js' },
-        },
-      };
-      const updateResponse = await client.getFinalToolResult('update-metadata', updateArgs);
-
-      if (
-        updateResponse &&
-        (updateResponse as any).clientError // Check for ClientSideError
-      ) {
-        const clientError = updateResponse as any;
-        throw new Error(
-          `update-metadata failed (ClientSideError): ${clientError.clientError.message}`,
-        );
-      } else if (
-        updateResponse &&
-        !('jsonrpc' in updateResponse) && // If not ClientSideError and not JSONRPC, then try McpError
-        typeof (updateResponse as any).code === 'number' &&
-        typeof (updateResponse as any).message === 'string'
-      ) {
-        const mcpError = updateResponse as unknown as SDKMcpError; // Cast to unknown first
-        throw new Error(`update-metadata failed (McpError): ${mcpError.message}`);
-      }
-
-      type MetadataOutput = {
-        // This matches MetadataContentSchema
-        id: string;
-        project?: { name: string; description?: string };
-        tech_stack?: { language?: string; framework?: string };
-      };
-
-<<<<<<< HEAD
-      // The SDK client returns the tool result directly, not wrapped in a JSON-RPC response
-      const updateToolResult = updateResponse as unknown as {
-        success: boolean;
-        metadata: MetadataOutput;
-      };
-=======
   it('T_STDIO_001: should initialize the server correctly', async () => {
     const response = await client.request('initialize', {
       protocolVersion: '0.1',
@@ -519,352 +323,342 @@
     expect(response.result.capabilities.tools).toBeDefined();
     expect(response.result.serverInfo.name).toBe('memory-bank-mcp');
   });
->>>>>>> 4b675e9a
-
-      expect(updateToolResult).toBeDefined();
-      expect(updateToolResult.success).toBe(true);
-      expect(updateToolResult.metadata).toBeDefined();
-
-      // Now get the metadata and verify it matches what we set
-      const getArgs = {
-        repository: testRepositoryName,
-        branch: testBranch,
-        clientProjectRoot: testClientProjectRoot,
-      };
-      const getResponse = await client.getFinalToolResult('get-metadata', getArgs);
-
-      if (
-        getResponse &&
-        (getResponse as any).clientError // Check for ClientSideError
-      ) {
-        const clientError = getResponse as any;
-        throw new Error(
-          `get-metadata failed (ClientSideError): ${clientError.clientError.message}`,
-        );
-      } else if (
-        getResponse &&
-        !('jsonrpc' in getResponse) && // If not ClientSideError and not JSONRPC, then try McpError
-        typeof (getResponse as any).code === 'number' &&
-        typeof (getResponse as any).message === 'string'
-      ) {
-        const mcpError = getResponse as unknown as SDKMcpError; // Cast to unknown first
-        throw new Error(`get-metadata failed (McpError): ${mcpError.message}`);
-      }
-
-      // The SDK client returns the tool result directly, not wrapped in a JSON-RPC response
-      const getToolResult = getResponse as unknown as MetadataOutput;
-
-      expect(getToolResult).toBeDefined();
-      expect(getToolResult.id).toBe('meta');
-      expect(getToolResult.project?.name).toBe('SDK Test Project');
-      expect(getToolResult.project?.description).toBe('E2E Testing Repository');
-      expect(getToolResult.tech_stack?.language).toBe('TypeScript');
-      expect(getToolResult.tech_stack?.framework).toBe('Node.js');
-    });
-
-    it('T_STDIO_SDK_004: get-context and update-context', async () => {
-      const contextId = `ctx-sdk-${Date.now()}`;
-      const updateCtxArgs = {
-        repository: testRepositoryName,
-        branch: testBranch,
-        id: contextId,
-        name: 'Initial SDK Context',
-        summary: 'Context for SDK E2E', // Changed from content to summary per schema
-      };
-      const updateCtxResponse = await client.getFinalToolResult('update-context', updateCtxArgs);
-
-      if (
-        updateCtxResponse &&
-        (updateCtxResponse as any).clientError // Check for ClientSideError
-      ) {
-        const clientError = updateCtxResponse as any;
-        throw new Error(
-          `update-context failed (ClientSideError): ${clientError.clientError.message}`,
-        );
-      } else if (
-        updateCtxResponse &&
-        !('jsonrpc' in updateCtxResponse) && // If not ClientSideError and not JSONRPC, then try McpError
-        typeof (updateCtxResponse as any).code === 'number' &&
-        typeof (updateCtxResponse as any).message === 'string'
-      ) {
-        const mcpError = updateCtxResponse as unknown as SDKMcpError; // Cast to unknown first
-        throw new Error(`update-context failed (McpError): ${mcpError.message}`);
-      }
-      type UpdateContextOutput = { success: boolean; message?: string; context?: Context };
-      // The SDK client returns the tool result directly, not wrapped in a JSON-RPC response
-      const updateCtxToolResult = updateCtxResponse as unknown as UpdateContextOutput;
-
-      expect(updateCtxToolResult).toBeDefined();
-      if (updateCtxToolResult) {
-        expect(updateCtxToolResult.success).toBe(true);
-        expect(updateCtxToolResult.context).toBeDefined();
-        expect(updateCtxToolResult.context?.name).toBe('Initial SDK Context');
-      } else {
-        throw new Error('updateCtxToolResult was unexpectedly undefined after checks');
-      }
-      const getCtxArgs = {
-        repository: testRepositoryName,
-        branch: testBranch,
-      };
-      const getCtxResponse = await client.getFinalToolResult('get-context', getCtxArgs);
-
-      if (
-        getCtxResponse &&
-        (getCtxResponse as any).clientError // Check for ClientSideError
-      ) {
-        const clientError = getCtxResponse as any;
-        throw new Error(`get-context failed (ClientSideError): ${clientError.clientError.message}`);
-      } else if (
-        getCtxResponse &&
-        !('jsonrpc' in getCtxResponse) && // If not ClientSideError and not JSONRPC, then try McpError
-        typeof (getCtxResponse as any).code === 'number' &&
-        typeof (getCtxResponse as any).message === 'string'
-      ) {
-        const mcpError = getCtxResponse as unknown as SDKMcpError; // Cast to unknown first
-        throw new Error(`get-context failed (McpError): ${mcpError.message}`);
-      }
-      // The SDK client returns the tool result directly, not wrapped in a JSON-RPC response
-      // No need to check for JSON-RPC errors since we get the tool result directly
-      // The SDK client returns the tool result directly, not wrapped in a JSON-RPC response
-      const retrievedContexts = getCtxResponse as unknown as Context | Context[];
-
-      let foundContext: Context | undefined;
-      if (Array.isArray(retrievedContexts)) {
-        expect(retrievedContexts.length).toBe(1);
-        foundContext = retrievedContexts[0];
-      } else {
-        foundContext = retrievedContexts;
-      }
-      expect(foundContext).toBeDefined();
-      expect(foundContext!.id).toBe(contextId);
-      expect(foundContext!.name).toBe('Initial SDK Context');
-    });
-  });
-  describe('SDK Entity CRUD Tools', () => {
-    let crudTestComponentId: string;
-    let crudTestDependentComponentId: string;
-
-    it('T_STDIO_SDK_CRUD_add-component: should add a primary component', async () => {
-      crudTestComponentId = `e2e-sdk-crud-comp-${Date.now()}`;
+
+  it('T_STDIO_002: should initialize a new memory bank (secondary check) and handle subsequent calls', async () => {
+    const tempRepoName = `${testRepositoryName}-tempinit`;
+    const params = {
+      repository: tempRepoName, // Standardized
+      branch: testBranch,
+      clientProjectRoot: testClientProjectRoot,
+    };
+    const response = await client.request('tools/call', {
+      name: 'init-memory-bank',
+      arguments: params,
+    });
+    expect(response.error).toBeUndefined();
+    expect(response.result).toBeDefined();
+    expect(response.result!.isError).toBe(false);
+    expect(response.result!.content).toBeDefined();
+    expect(response.result!.content[0]).toBeDefined();
+    const toolResult = JSON.parse(response.result!.content[0].text);
+    expect(toolResult.success).toBe(true);
+    expect(toolResult.message).toContain(`Memory bank initialized for ${tempRepoName}`);
+    expect(toolResult.dbPath).toContain(testClientProjectRoot); // Verify path
+  });
+
+  // Test for get-metadata after init
+  it('T_STDIO_003_get-metadata: should get metadata after init', async () => {
+    const toolArgs = {
+      repository: testRepositoryName,
+      branch: testBranch,
+      clientProjectRoot: testClientProjectRoot,
+    };
+    const response = await client.request('tools/call', {
+      name: 'get-metadata',
+      arguments: toolArgs,
+    });
+    expect(response.error).toBeUndefined();
+    const toolResult = JSON.parse(response.result!.content[0].text); // This is the metadata object
+    expect(toolResult).toBeDefined();
+    expect(toolResult.id).toBe('meta');
+    expect(toolResult.name).toBe(testRepositoryName);
+    // toolResult.content is already an object, no need to parse again
+    const contentObject = toolResult.content;
+    expect(contentObject.project.name).toBe(testRepositoryName);
+  });
+
+  it('T_STDIO_003_update-metadata: should update metadata', async () => {
+    const newProjectName = `Updated E2E Project ${Date.now()}`;
+    const originalProjectName = testRepositoryName; // Save original name
+
+    const toolArgsUpdate = {
+      repository: testRepositoryName,
+      branch: testBranch,
+      clientProjectRoot: testClientProjectRoot,
+      metadata: {
+        project: { name: newProjectName },
+        tech_stack: { language: 'TypeScript' },
+      },
+    };
+    let response = await client.request('tools/call', {
+      name: 'update-metadata',
+      arguments: toolArgsUpdate,
+    });
+    expect(response.error).toBeUndefined();
+    let toolResult = JSON.parse(response.result!.content[0].text);
+    expect(toolResult.success).toBe(true);
+
+    // Verify by getting metadata again
+    const toolArgsGet = {
+      repository: testRepositoryName,
+      branch: testBranch,
+      clientProjectRoot: testClientProjectRoot,
+    };
+    response = await client.request('tools/call', {
+      name: 'get-metadata',
+      arguments: toolArgsGet,
+    });
+    expect(response.error).toBeUndefined();
+    toolResult = JSON.parse(response.result!.content[0].text);
+    const metadataContent = toolResult.content;
+    expect(metadataContent.project.name).toBe(newProjectName);
+    expect(metadataContent.tech_stack.language).toBe('TypeScript');
+
+    // Revert the change for subsequent tests to ensure T_STDIO_003_get-metadata sees initial state
+    const today = new Date().toISOString().split('T')[0]; // For created date
+    const toolArgsRevert = {
+      repository: testRepositoryName,
+      branch: testBranch,
+      clientProjectRoot: testClientProjectRoot,
+      metadata: {
+        // Provide the full metadata content structure for revert
+        id: 'meta', // Ensure we target the same metadata node
+        project: { name: originalProjectName, created: today },
+        tech_stack: { language: 'Unknown', framework: 'Unknown', datastore: 'Unknown' },
+        architecture: 'unknown', // Assuming this was the initial state
+        memory_spec_version: '3.0.0', // Assuming this was the initial state
+      },
+    };
+    response = await client.request('tools/call', {
+      name: 'update-metadata',
+      arguments: toolArgsRevert,
+    });
+    expect(response.error).toBeUndefined();
+    toolResult = JSON.parse(response.result!.content[0].text);
+    expect(toolResult.success).toBe(true);
+  });
+
+  // Test for get-context after init
+  it('T_STDIO_003_get-context: should get latest context (initially empty or just created)', async () => {
+    const toolArgs = {
+      repository: testRepositoryName, // Changed from repositoryName
+      branch: testBranch,
+      clientProjectRoot: testClientProjectRoot,
+      latest: true,
+    };
+    const response = await client.request('tools/call', {
+      name: 'get-context',
+      arguments: toolArgs,
+    });
+    expect(response.error).toBeUndefined();
+    const toolResult = JSON.parse(response.result!.content[0].text) as Context[];
+    expect(Array.isArray(toolResult)).toBe(true);
+    // After init, a context might not be auto-created unless updateContext is called.
+    // If initMemoryBank or first updateContext creates one, length could be 1.
+    // The shared handler for get-context with latest=true returns [context] or [].
+    // If context is truly empty for the day: length 0. If one was created: length 1.
+  });
+
+  it('T_STDIO_003_update-context: should update context and then get it', async () => {
+    const summaryText = 'E2E test summary for updateContext';
+    const agentName = 'e2e-tester';
+    const updateArgs = {
+      repository: testRepositoryName, // Changed from repositoryName
+      branch: testBranch,
+      clientProjectRoot: testClientProjectRoot,
+      summary: summaryText,
+      agent: agentName,
+      decision: 'D001',
+      observation: 'Obs001',
+    };
+    let response = await client.request('tools/call', {
+      name: 'update-context',
+      arguments: updateArgs,
+    });
+    expect(response.error).toBeUndefined();
+    // The text property itself IS the JSON string of the tool's direct result for update-context.
+    const updateToolResult = JSON.parse(response.result!.content[0].text); // Single parse
+    expect(updateToolResult.success).toBe(true);
+    expect(updateToolResult.message).toContain('Context updated');
+
+    // To verify, we must call get-context again
+    response = await client.request('tools/call', {
+      name: 'get-context',
+      arguments: {
+        repository: testRepositoryName, // Changed from repositoryName
+        branch: testBranch,
+        clientProjectRoot: testClientProjectRoot,
+        latest: true,
+      },
+    });
+    expect(response.error).toBeUndefined();
+    const getContextToolResult = JSON.parse(response.result!.content[0].text);
+    const contexts = getContextToolResult; // get-context directly returns the array or object
+
+    expect(Array.isArray(contexts)).toBe(true);
+    expect(contexts.length).toBeGreaterThanOrEqual(1); // Should be at least one context for today
+
+    // The first context returned by latest:true should be the one we updated.
+    const latestContext = contexts[0];
+    expect(latestContext).toBeDefined();
+    expect(latestContext.summary).toBe(summaryText);
+
+    // The following fields (agent, decisions, observations) are not stored as direct properties
+    // on the Context node by the current ContextRepository.upsertContext implementation,
+    // nor are they reconstructed by the findByYamlId or getTodayContext methods.
+    // Therefore, we cannot assert their values directly on the returned Context object here.
+    // These would require separate relationship handling or a different storage strategy (e.g. JSON string property).
+
+    // expect(latestContext.agent).toBe(agentName);
+    // We can also check other fields if needed, e.g., agent name
+    // expect(latestContext.agent).toBe(agentName);
+
+    // Check if decisions and observations are present (as arrays)
+    // expect(Array.isArray(latestContext.decisions)).toBe(true);
+    // expect(Array.isArray(latestContext.observations)).toBe(true);
+    // if (updateArgs.decision) {
+    //   expect(latestContext.decisions).toContain(updateArgs.decision);
+    // }
+    // if (updateArgs.observation) {
+    //   expect(latestContext.observations).toContain(updateArgs.observation);
+    // }
+  });
+
+  describe('Entity CRUD Tools', () => {
+    it('T_STDIO_add-component: should add a primary component', async () => {
+      testComponentId = `e2e-comp-primary-${Date.now()}`;
+      const toolArgs = {
+        repository: testRepositoryName, // Changed from repositoryName
+        branch: testBranch,
+        clientProjectRoot: testClientProjectRoot,
+        id: testComponentId,
+        name: 'E2E Primary Component',
+        kind: 'library',
+        status: 'active',
+      };
+      const response = await client.request('tools/call', {
+        name: 'add-component',
+        arguments: toolArgs,
+      });
+      expect(response.error).toBeUndefined();
+      const toolResult = JSON.parse(response.result!.content[0].text);
+      expect(toolResult.success).toBe(true);
+      expect(toolResult.message).toContain(
+        `Component '${toolArgs.name}' (id: ${testComponentId}) added/updated`,
+      );
+    });
+
+    it('T_STDIO_add-component_dependent: should add a dependent component', async () => {
+      expect(testComponentId).not.toBeNull();
+      const dependentComponentId = `e2e-comp-dependent-${Date.now()}`;
+      const toolArgs = {
+        repository: testRepositoryName, // Changed from repositoryName
+        branch: testBranch,
+        clientProjectRoot: testClientProjectRoot,
+        id: dependentComponentId,
+        name: 'E2E Dependent Component',
+        kind: 'service',
+        status: 'active',
+        depends_on: [testComponentId!],
+      };
+      const response = await client.request('tools/call', {
+        name: 'add-component',
+        arguments: toolArgs,
+      });
+      expect(response.error).toBeUndefined();
+      const toolResult = JSON.parse(response.result!.content[0].text);
+      expect(toolResult.success).toBe(true);
+      expect(toolResult.message).toContain(
+        `Component '${toolArgs.name}' (id: ${dependentComponentId}) added/updated`,
+      );
+    });
+
+    it('T_STDIO_add-decision: should add a decision', async () => {
+      testDecisionId = `e2e-dec-${Date.now()}`;
+      const toolArgs = {
+        repository: testRepositoryName, // Changed from repositoryName
+        branch: testBranch,
+        clientProjectRoot: testClientProjectRoot,
+        id: testDecisionId,
+        name: 'E2E Decision',
+        date: new Date().toISOString().split('T')[0],
+        context: 'E2E Test Decision',
+      };
+      const response = await client.request('tools/call', {
+        name: 'add-decision',
+        arguments: toolArgs,
+      });
+      expect(response.error).toBeUndefined();
+      const toolResult = JSON.parse(response.result!.content[0].text);
+      expect(toolResult.success).toBe(true);
+      expect(toolResult.message).toContain(
+        `Decision '${toolArgs.name}' (id: ${testDecisionId}) added/updated`,
+      );
+    });
+
+    it('T_STDIO_add-rule: should add a rule', async () => {
+      testRuleId = `e2e-rule-${Date.now()}`;
+      const toolArgs = {
+        repository: testRepositoryName, // Changed from repositoryName
+        branch: testBranch,
+        clientProjectRoot: testClientProjectRoot,
+        id: testRuleId,
+        name: 'E2E Rule',
+        created: new Date().toISOString().split('T')[0],
+        content: 'Test rule content',
+        status: 'active',
+      };
+      const response = await client.request('tools/call', {
+        name: 'add-rule',
+        arguments: toolArgs,
+      });
+      expect(response.error).toBeUndefined();
+      const toolResult = JSON.parse(response.result!.content[0].text);
+      expect(toolResult.success).toBe(true);
+      expect(toolResult.message).toContain(
+        `Rule '${toolArgs.name}' (id: ${testRuleId}) added/updated`,
+      );
+    });
+  });
+
+  describe('Simplified Dependency Test', () => {
+    const primaryId = `dep-test-primary-${Date.now()}`;
+    const dependentId = `dep-test-dependent-${Date.now()}`;
+
+    beforeAll(async () => {
+      // Create primary component
+      let response = await client.request('tools/call', {
+        name: 'add-component',
+        arguments: {
+          repository: testRepositoryName, // Ensure this is 'repository'
+          branch: testBranch,
+          clientProjectRoot: testClientProjectRoot,
+          id: primaryId,
+          name: 'Dep Test Primary',
+          kind: 'lib',
+          status: 'active',
+        },
+      });
+      let toolResult = JSON.parse(response.result!.content[0].text);
+      expect(toolResult.success).toBe(true);
+
+      // Create dependent component
+      response = await client.request('tools/call', {
+        name: 'add-component',
+        arguments: {
+          repository: testRepositoryName, // Ensure this is 'repository'
+          branch: testBranch,
+          clientProjectRoot: testClientProjectRoot,
+          id: dependentId,
+          name: 'Dep Test Dependent',
+          kind: 'service',
+          status: 'active',
+          depends_on: [primaryId],
+        },
+      });
+      toolResult = JSON.parse(response.result!.content[0].text);
+      expect(toolResult.success).toBe(true);
+      console.log(`SIMPLIFIED TEST: Finished creating ${dependentId} depending on ${primaryId}`);
+      await new Promise((resolve) => setTimeout(resolve, 200));
+    });
+
+    it('T_STDIO_simplified_get-component-dependencies: should retrieve dependency for the new dependent component', async () => {
       const toolArgs = {
         repository: testRepositoryName,
         branch: testBranch,
-        id: crudTestComponentId,
-        name: 'SDK CRUD Primary Component',
-        kind: 'module',
-        status: 'active' as 'active' | 'deprecated' | 'planned',
-      };
-      const response = await client.getFinalToolResult('add-component', toolArgs);
-
-      if (
-        response &&
-        (response as any).clientError // Check for ClientSideError
-      ) {
-        const clientError = response as any;
-        throw new Error(
-          `add-component failed (ClientSideError): ${clientError.clientError.message}`,
-        );
-      } else if (
-        response &&
-        !('jsonrpc' in response) && // If not ClientSideError and not JSONRPC, then try McpError
-        typeof (response as any).code === 'number' &&
-        typeof (response as any).message === 'string'
-      ) {
-        const mcpError = response as unknown as SDKMcpError; // Cast to unknown first
-        throw new Error(`add-component failed (McpError): ${mcpError.message}`);
-      }
-      // The SDK client returns the tool result directly, not wrapped in a JSON-RPC response
-      const toolResult = response as unknown as {
-        success: boolean;
-        message: string;
-        component: Component;
-      };
-      expect(toolResult.success).toBe(true);
-      expect(toolResult.message).toContain(
-        `Component '${toolArgs.name}' (id: ${crudTestComponentId}) added/updated`,
-      );
-      expect(toolResult.component).toBeDefined();
-      expect(toolResult.component.id).toBe(crudTestComponentId);
-      expect(toolResult.component.name).toBe(toolArgs.name);
-    });
-
-    it('T_STDIO_SDK_CRUD_add-component-dependent: should add a dependent component', async () => {
-      expect(crudTestComponentId).toBeDefined();
-      crudTestDependentComponentId = `e2e-sdk-crud-dep-${Date.now()}`; // Initialize before use
-      const toolArgs = {
-        repository: testRepositoryName,
-        branch: testBranch,
-        id: crudTestDependentComponentId,
-        name: 'SDK CRUD Dependent Component',
-        kind: 'service',
-        status: 'active' as 'active' | 'deprecated' | 'planned',
-        depends_on: [crudTestComponentId],
-      };
-      const response = await client.getFinalToolResult('add-component', toolArgs);
-
-      if (
-        response &&
-        (response as any).clientError // Check for ClientSideError
-      ) {
-        const clientError = response as any;
-        throw new Error(
-          `add-component (dependent) failed (ClientSideError): ${clientError.clientError.message}`,
-        );
-      } else if (
-        response &&
-        !('jsonrpc' in response) && // If not ClientSideError and not JSONRPC, then try McpError
-        typeof (response as any).code === 'number' &&
-        typeof (response as any).message === 'string'
-      ) {
-        const mcpError = response as unknown as SDKMcpError; // Cast to unknown first
-        throw new Error(`add-component (dependent) failed (McpError): ${mcpError.message}`);
-      }
-      // The SDK client returns the tool result directly, not wrapped in a JSON-RPC response
-      const toolResult = response as unknown as {
-        success: boolean;
-        message: string;
-        component: Component;
-      };
-      expect(toolResult.success).toBe(true);
-      expect(toolResult.message).toContain(
-        `Component '${toolArgs.name}' (id: ${crudTestDependentComponentId}) added/updated`,
-      );
-      expect(toolResult.component).toBeDefined();
-    });
-
-    it('T_STDIO_SDK_CRUD_add-decision: should add a decision', async () => {
-      crudTestDecisionId = `e2e-sdk-crud-dec-${Date.now()}`; // Initialize crudTestDecisionId
-      const toolArgs = {
-        repository: testRepositoryName, // Added repository
-        branch: testBranch,
-        id: crudTestDecisionId,
-        name: 'SDK CRUD Decision',
-        date: new Date().toISOString().split('T')[0],
-        status: 'accepted' as 'proposed' | 'accepted' | 'rejected' | 'deprecated' | 'superseded',
-      };
-      const response = await client.getFinalToolResult('add-decision', toolArgs);
-
-      if (response && (response as any).clientError) {
-        const clientError = response as any;
-        throw new Error(
-          `add-decision failed (ClientSideError): ${clientError.clientError.message}`,
-        );
-      } else if (
-        response &&
-        !('jsonrpc' in response) &&
-        typeof (response as any).code === 'number' &&
-        typeof (response as any).message === 'string'
-      ) {
-        const mcpError = response as unknown as SDKMcpError;
-        throw new Error(`add-decision failed (McpError): ${mcpError.message}`);
-      }
-      // The SDK client returns the tool result directly, not wrapped in a JSON-RPC response
-      const toolResultDec = response as unknown as {
-        success: boolean;
-        message: string;
-      };
-      expect(toolResultDec.success).toBe(true);
-    });
-
-    it('T_STDIO_SDK_CRUD_add-rule: should add a rule', async () => {
-      crudTestRuleId = `e2e-sdk-crud-rule-${Date.now()}`;
-      const toolArgs = {
-        repository: testRepositoryName,
-        branch: testBranch,
-        id: crudTestRuleId,
-        name: 'SDK CRUD Rule',
-        created: new Date().toISOString().split('T')[0],
-        content: 'Test rule content for SDK CRUD',
-        status: 'active' as 'active' | 'deprecated' | 'proposed',
-        triggers: ['on_commit', 'on_pr_merge'],
-      };
-      const response = await client.getFinalToolResult('add-rule', toolArgs);
-
-      if (response && (response as any).clientError) {
-        const clientError = response as any;
-        throw new Error(`add-rule failed (ClientSideError): ${clientError.clientError.message}`);
-      } else if (
-        response &&
-        !('jsonrpc' in response) &&
-        typeof (response as any).code === 'number' &&
-        typeof (response as any).message === 'string'
-      ) {
-        const mcpError = response as unknown as SDKMcpError;
-        throw new Error(`add-rule failed (McpError): ${mcpError.message}`);
-      }
-      // The SDK client returns the tool result directly, not wrapped in a JSON-RPC response
-      const toolResultRule = response as unknown as {
-        success: boolean;
-        message: string;
-        rule?: Rule;
-      };
-      expect(toolResultRule.success).toBe(true);
-      expect(toolResultRule.message).toContain(
-        `Rule '${toolArgs.name}' (id: ${crudTestRuleId}) added/updated`,
-      );
-      expect(toolResultRule.rule).toBeDefined();
-      if (toolResultRule.rule) {
-        expect(toolResultRule.rule.id).toBe(crudTestRuleId);
-        expect(toolResultRule.rule.triggers).toEqual(['on_commit', 'on_pr_merge']);
-      }
-    });
-  });
-
-  describe('SDK Traversal and Graph Tool Tests', () => {
-    let travDecisionId: string;
-
-    beforeAll(async () => {
-      expect(seededComponentId1).toBeDefined();
-      expect(seededComponentId2).toBeDefined();
-
-      travDecisionId = `trav-dec-${Date.now()}`;
-      const decisionArgs = {
-        repository: testRepositoryName,
-        branch: testBranch,
-        id: travDecisionId,
-        name: 'Decision For Traversal Test Component',
-        date: '2024-02-05',
-      };
-      const response = await client.getFinalToolResult('add-decision', decisionArgs);
-      if (response && (response as any).clientError) {
-        const clientError = response as any;
-        throw new Error(
-          `Setup failed for Traversal Tests: add-decision ${travDecisionId} (ClientSideError): ${clientError.clientError.message}`,
-        );
-      } else if (
-        response &&
-        !('jsonrpc' in response) &&
-        typeof (response as any).code === 'number' &&
-        typeof (response as any).message === 'string'
-      ) {
-        const mcpError = response as unknown as SDKMcpError;
-        throw new Error(
-          `Setup failed for Traversal Tests: add-decision ${travDecisionId} (McpError): ${mcpError.message}`,
-        );
-      }
-      // The SDK client returns the tool result directly, not wrapped in a JSON-RPC response
-      const travDecToolResult = response as unknown as { success: boolean };
-      expect(travDecToolResult.success).toBe(true);
-      console.log();
-    });
-
-    it('T_STDIO_SDK_TRAV_get-component-dependencies: should retrieve dependency', async () => {
-      const toolArgs = {
-        repository: testRepositoryName,
-        branch: testBranch,
-        componentId: seededComponentId2!,
-      };
-<<<<<<< HEAD
-      const stream = await client.callTool('get-component-dependencies', toolArgs);
-      const { finalResponse, error } = await collectSdkStdioEvents(stream as any);
-      expect(error).toBeUndefined();
-      expect(finalResponse).not.toBeNull();
-      if (!finalResponse || ('error' in finalResponse && finalResponse.error)) {
-        // Check for .error property
-        throw new Error(
-          `get-component-dependencies failed: ${(finalResponse as any)?.error?.message}`,
-        );
-=======
+        clientProjectRoot: testClientProjectRoot,
+        componentId: dependentId,
+      };
       const response = await client.request('tools/call', {
         name: 'get-component-dependencies',
         arguments: toolArgs,
@@ -902,60 +696,29 @@
             kind: 'lib',
           },
         });
->>>>>>> 4b675e9a
       }
-      // This tool returns its payload directly in result, not as SDKCallToolResult
-      // Ensure it's a success response before accessing result
-      let result: { status: string; dependencies: any[] } | null = null;
-      if (finalResponse && !('error' in finalResponse) && !('clientError' in finalResponse)) {
-        result = finalResponse!.result as {
-          // Assert finalResponse is not null
-          status: string;
-          dependencies: any[];
-        } | null;
-      } else if (finalResponse && 'clientError' in finalResponse) {
-        throw new Error(`get-component-dependencies unexpectedly returned ClientSideError.`);
-      }
-      // else it's a JSONRPCError or SDKMcpError, handled by the fail condition above or error check
-
-      expect(result?.status).toBe('complete');
-      expect(Array.isArray(result?.dependencies)).toBe(true);
-      expect(result?.dependencies.length).toBeGreaterThan(0);
-      expect(result?.dependencies[0].id).toBe(seededComponentId1);
-    });
-
-    it('T_STDIO_SDK_TRAV_get-component-dependents: should retrieve dependents', async () => {
+      await client.request('tools/call', {
+        name: 'add-component',
+        arguments: {
+          repository: testRepositoryName, // Changed from repositoryName
+          branch: testBranch,
+          clientProjectRoot: testClientProjectRoot,
+          id: dependentComponentId,
+          name: 'Traversal Dependent Comp',
+          kind: 'service',
+          depends_on: [testComponentId!],
+        },
+      });
+    });
+
+    it('T_STDIO_get-component-dependencies: should retrieve dependencies for the dependent component', async () => {
+      expect(dependentComponentId).toBeDefined();
       const toolArgs = {
         repository: testRepositoryName,
         branch: testBranch,
-        componentId: seededComponentId1!, // Get dependents of comp-sdk-seed-001 (should find comp-sdk-seed-002)
-      };
-<<<<<<< HEAD
-      const stream = await client.callTool('get-component-dependents', toolArgs);
-      const { finalResponse, error } = await collectSdkStdioEvents(stream as any);
-      expect(error).toBeUndefined();
-      expect(finalResponse).not.toBeNull();
-      if (!finalResponse || ('error' in finalResponse && finalResponse.error)) {
-        // Check for .error property
-        throw new Error(
-          `get-component-dependents failed: ${(finalResponse as any)?.error?.message}`,
-        );
-      }
-
-      let result_dependents: { status: string; dependents: any[] } | null = null; // Renamed
-      if (finalResponse && !('error' in finalResponse) && !('clientError' in finalResponse)) {
-        result_dependents = finalResponse!.result as {
-          status: string;
-          dependents: any[];
-        } | null;
-      } else if (finalResponse && 'clientError' in finalResponse) {
-        throw new Error(`get-component-dependents unexpectedly returned ClientSideError.`);
-      }
-
-      expect(result_dependents?.status).toBe('complete');
-      expect(Array.isArray(result_dependents?.dependents)).toBe(true);
-      expect(result_dependents?.dependents.length).toBeGreaterThan(0); // Based on seeded data (comp2 depends on comp1)
-=======
+        clientProjectRoot: testClientProjectRoot,
+        componentId: dependentComponentId,
+      };
       const response = await client.request('tools/call', {
         name: 'get-component-dependencies',
         arguments: toolArgs,
@@ -974,49 +737,16 @@
       expect(toolResultWrapper.dependencies.some((c: Component) => c.id === testComponentId)).toBe(
         true,
       );
->>>>>>> 4b675e9a
-    });
-    it('T_STDIO_SDK_TRAV_get-governing-items-for-component: should attempt to retrieve items', async () => {
-      // Re-initialize client for this specific test if needed, or ensure outer client is fine
-      // const client = new McpStdioClient(...) // If specific setup needed
-
+    });
+
+    it('T_STDIO_get-component-dependents: should retrieve dependents for the primary component', async () => {
+      expect(testComponentId).not.toBeNull();
       const toolArgs = {
         repository: testRepositoryName,
         branch: testBranch,
-        componentId: seededComponentId1!,
-      };
-<<<<<<< HEAD
-      const stream = await client.callTool('get-governing-items-for-component', toolArgs);
-      const { finalResponse, error } = await collectSdkStdioEvents(stream as any);
-      expect(error).toBeUndefined();
-      expect(finalResponse).not.toBeNull();
-      if (
-        !finalResponse ||
-        ('error' in finalResponse &&
-          finalResponse.error &&
-          (finalResponse.error as any).message !== 'No governing items found.')
-      ) {
-        // Allow specific "not found" error
-        // If it's an error, it might be an expected empty result or actual processing error
-        // For now, allow to pass if finalResponse.error exists as test might check this.
-        // But if it implies failure, then fail:
-        throw new Error(
-          `get-governing-items-for-component failed: ${(finalResponse as any)?.error?.message}`,
-        );
-      }
-
-      let result_gov_items: { status: string; decisions: any[]; rules: any[] } | null = null; // Renamed
-      if (finalResponse && !('error' in finalResponse) && !('clientError' in finalResponse)) {
-        result_gov_items = finalResponse!.result as {
-          status: string;
-          decisions: any[];
-          rules: any[];
-        } | null;
-      } else if (finalResponse && 'clientError' in finalResponse) {
-        throw new Error(`get-governing-items-for-component returned ClientSideError`);
-      }
-      // If it was an error, but the allowed one, result_gov_items will be null here, which is fine.
-=======
+        clientProjectRoot: testClientProjectRoot,
+        componentId: testComponentId!,
+      };
       const response = await client.request('tools/call', {
         name: 'get-component-dependents',
         arguments: toolArgs,
@@ -1032,36 +762,24 @@
       expect(toolResultWrapper.status).toBe('complete');
       expect(Array.isArray(toolResultWrapper.dependents)).toBe(true);
     });
->>>>>>> 4b675e9a
-
-      // Only assert on result if it's not null (i.e., successful response)
-      if (result_gov_items) {
-        expect(result_gov_items?.status).toBe('complete');
-        expect(Array.isArray(result_gov_items?.decisions)).toBe(true);
-        expect(Array.isArray(result_gov_items?.rules)).toBe(true);
-      }
-    });
-
-    it('T_STDIO_SDK_TRAV_get-item-contextual-history', async () => {
-      // Re-initialize client for this specific test if needed
-      // Corrected: Define all necessary fields for updateCtxArgs including an id
-      const updateCtxArgs = {
+
+    it('T_STDIO_shortest-path: should find a shortest path between dependent and primary component', async () => {
+      expect(testComponentId).not.toBeNull();
+      expect(dependentComponentId).toBeDefined();
+
+      // Diagnostic get-related-items call (keep as is, ensure its args are updated too)
+      console.log(
+        `DIAGNOSTIC: Checking related items for ${dependentComponentId} before shortest-path call...`,
+      );
+      const relatedItemsArgs = {
         repository: testRepositoryName,
         branch: testBranch,
-        id: `ctx-hist-test-${Date.now()}`,
-        name: 'Context for History Test',
-        associated_component_id: seededComponentId1!,
-      };
-<<<<<<< HEAD
-      const updateCtxResponse = await client.getFinalToolResult('update-context', updateCtxArgs);
-
-      // Handle ClientSideError
-      if (updateCtxResponse && (updateCtxResponse as any).clientError) {
-        const clientError = updateCtxResponse as any;
-        throw new Error(
-          `Update context for history test failed (ClientSideError): ${clientError.clientError.message}`,
-        );
-=======
+        clientProjectRoot: testClientProjectRoot,
+        startItemId: dependentComponentId,
+        params: {
+          /* ... */
+        },
+      };
       const relatedItemsResponse = await client.request('tools/call', {
         name: 'get-related-items',
         arguments: relatedItemsArgs,
@@ -1072,124 +790,19 @@
         const relatedItemsWrapper = JSON.parse(relatedItemsResponse.result!.content[0].text);
         expect(relatedItemsWrapper).toBeDefined();
         // ... rest of diagnostic checks ...
->>>>>>> 4b675e9a
       }
 
-      // Handle McpError
-      if (
-        updateCtxResponse &&
-        !('jsonrpc' in updateCtxResponse) &&
-        typeof (updateCtxResponse as any).code === 'number' &&
-        typeof (updateCtxResponse as any).message === 'string'
-      ) {
-        const mcpError = updateCtxResponse as unknown as SDKMcpError;
-        throw new Error(`Update context for history test failed (McpError): ${mcpError.message}`);
-      }
-
-      // getFinalToolResult now properly extracts data from MCP format, so updateCtxResponse is the actual tool result
-      const updateContextResult = updateCtxResponse as unknown as {
-        success: boolean;
-        context?: any;
-      };
-      expect(updateContextResult.success).toBe(true);
-
-      const toolArgsGetHistory = {
+      const toolArgs = {
         repository: testRepositoryName,
-        itemId: seededComponentId1!,
-        itemType: 'Component' as 'Component' | 'Decision' | 'Rule',
-        branch: testBranch,
-      };
-      const stream = await client.callTool('get-item-contextual-history', toolArgsGetHistory);
-      const { finalResponse, error } = await collectSdkStdioEvents(stream as any);
-
-      expect(error).toBeUndefined();
-      expect(finalResponse).not.toBeNull();
-      if (
-        !finalResponse ||
-        ('error' in finalResponse &&
-          finalResponse.error &&
-          (finalResponse.error as any).message !== 'No context history found.')
-      ) {
-        // Allow specific "not found" error
-        // fail(`get-item-contextual-history returned an error: ${(finalResponse as any)?.error?.message || 'Unknown error'}`);
-        throw new Error(
-          `get-item-contextual-history failed: ${(finalResponse as any)?.error?.message}`,
-        );
-      }
-
-      let result_history: { status: string; contextHistory: any[] } | null = null; // Renamed
-      if (finalResponse && !('error' in finalResponse) && !('clientError' in finalResponse)) {
-        result_history = finalResponse!.result as {
-          status: string;
-          contextHistory: any[];
-        } | null;
-      } else if (finalResponse && 'clientError' in finalResponse) {
-        throw new Error(`get-item-contextual-history returned ClientSideError`);
-      }
-
-      if (result_history) {
-        expect(result_history?.status).toBe('complete');
-        expect(Array.isArray(result_history?.contextHistory)).toBe(true);
-      }
-      // Potentially check if the seeded context summary appears in history if applicable
-    });
-
-    it('T_STDIO_SDK_TRAV_shortest-path: should find path between dependent and primary', async () => {
-      // Re-initialize client for this specific test if needed
-      // const client = new McpStdioClient(...)
-      const toolArgsShortestPath = {
-        // Renamed to avoid potential conflict
-        repository: testRepositoryName, // Repository is usually required for graph operations
-        branch: testBranch, // Branch might also be required
-        startNodeId: seededComponentId2!,
-        endNodeId: seededComponentId1!,
-        projectedGraphName: `sp_sdk_trav_comps_${Date.now()}`.substring(0, 30),
+        branch: testBranch,
+        clientProjectRoot: testClientProjectRoot,
+        startNodeId: dependentComponentId,
+        endNodeId: testComponentId!,
+        projectedGraphName: 'sp_e2e_components_dependencies',
         nodeTableNames: ['Component'],
         relationshipTableNames: ['DEPENDS_ON'],
-      };
-<<<<<<< HEAD
-      const stream = await client.callTool('shortest-path', toolArgsShortestPath); // Use renamed toolArgs
-      const { finalResponse, error } = await collectSdkStdioEvents(stream as any);
-
-      expect(error).toBeUndefined();
-      expect(finalResponse).not.toBeNull();
-      if (!finalResponse || ('error' in finalResponse && finalResponse.error)) {
-        // Check .error
-        throw new Error(`shortest-path failed: ${(finalResponse as any)?.error?.message}`);
-      }
-
-      let result_sp: { status: string; results: { pathFound: boolean; path: any[] } } | null = null; // Renamed
-      if (finalResponse && !('error' in finalResponse) && !('clientError' in finalResponse)) {
-        result_sp = finalResponse!.result as {
-          status: string;
-          results: { pathFound: boolean; path: any[] };
-        } | null;
-      } else if (finalResponse && 'clientError' in finalResponse) {
-        throw new Error(`shortest-path returned ClientSideError`);
-      }
-
-      expect(result_sp?.status).toBe('complete');
-      expect(result_sp?.results).toBeDefined();
-      if (result_sp && result_sp.results) {
-        // Ensure result_sp and result_sp.results are defined
-        expect(result_sp.results.pathFound).toBe(true);
-        expect(Array.isArray(result_sp.results.path)).toBe(true);
-
-        const pathNodeIds = result_sp.results.path
-          .filter(
-            (p: any) =>
-              p.id && (p.kind || p._label === 'Component' || p.labels?.includes('Component')),
-          )
-          .map((node: any) => node.id.toString());
-        expect(pathNodeIds).toContain(seededComponentId2);
-        expect(pathNodeIds).toContain(seededComponentId1);
-        expect(pathNodeIds.length).toBeGreaterThanOrEqual(2);
-      } else {
-        throw new Error(
-          'Shortest path result or results.path was unexpectedly undefined after checks',
-        );
-      }
-=======
+        params: {},
+      };
       const response = await client.request('tools/call', {
         name: 'shortest-path',
         arguments: toolArgs,
@@ -1210,26 +823,21 @@
       const pathNodeIds = toolResultWrapper.results.path.map((node: any) => node.id);
       expect(pathNodeIds[0]).toBe(dependentComponentId);
       expect(pathNodeIds[pathNodeIds.length - 1]).toBe(testComponentId!);
->>>>>>> 4b675e9a
-    });
-
-    it('T_STDIO_SDK_TRAV_shortest-path-reflexive: should find path to self', async () => {
-      // Re-initialize client for this specific test if needed
-      // const client = new McpStdioClient(...)
-      const toolArgsReflexive = {
-        // Renamed to avoid potential conflict
+    });
+
+    it('T_STDIO_shortest-path_reflexive: should find a reflexive shortest path for a single node', async () => {
+      expect(testComponentId).not.toBeNull();
+      const toolArgs = {
         repository: testRepositoryName,
         branch: testBranch,
-        startNodeId: seededComponentId1!,
-        endNodeId: seededComponentId1!,
-        projectedGraphName: `sp_sdk_trav_reflex_${Date.now()}`.substring(0, 30),
+        clientProjectRoot: testClientProjectRoot,
+        startNodeId: testComponentId!,
+        endNodeId: testComponentId!,
+        projectedGraphName: 'sp_e2e_reflexive',
         nodeTableNames: ['Component'],
-        relationshipTableNames: ['DEPENDS_ON'], // Need at least one relationship for schema validation
-      };
-<<<<<<< HEAD
-      const stream = await client.callTool('shortest-path', toolArgsReflexive); // Use renamed toolArgs
-      const { finalResponse, error } = await collectSdkStdioEvents(stream as any);
-=======
+        relationshipTableNames: [],
+        params: {},
+      };
       const response = await client.request('tools/call', {
         name: 'shortest-path',
         arguments: toolArgs,
@@ -1247,37 +855,25 @@
       expect(toolResultWrapper.results.pathFound).toBe(false);
     });
   });
->>>>>>> 4b675e9a
-
-      expect(error).toBeUndefined();
-      expect(finalResponse).not.toBeNull();
-      if (
-        !finalResponse ||
-        ('error' in finalResponse &&
-          finalResponse.error &&
-          (finalResponse.error as any).message !== 'Path not found' &&
-          (finalResponse.error as any).message !== 'No path found between the two nodes.')
-      ) {
-        // fail(`shortest-path-reflexive returned an error: ${(finalResponse as any)?.error?.message || 'Unknown error'}`);
-        throw new Error(
-          `shortest-path-reflexive failed: ${(finalResponse as any)?.error?.message}`,
-        );
-      }
-
-<<<<<<< HEAD
-      let result_sp_reflex: {
-        status: string;
-        results: { pathFound: boolean; path: any[] };
-      } | null = null; // Renamed
-      if (finalResponse && !('error' in finalResponse) && !('clientError' in finalResponse)) {
-        result_sp_reflex = finalResponse!.result as {
-          status: string;
-          results: { pathFound: boolean; path: any[] };
-        } | null;
-      } else if (finalResponse && 'clientError' in finalResponse) {
-        throw new Error(`shortest-path-reflexive returned ClientSideError`);
-      }
-=======
+
+  describe('Advanced Traversal and Graph Tools', () => {
+    it('T_STDIO_get-governing-items-for-component: should retrieve governing items for a component', async () => {
+      expect(testComponentId).not.toBeNull();
+      const tempDecisionId = `gov-dec-${Date.now()}`;
+      const decisionArgs = {
+        repository: testRepositoryName, // Changed from repositoryName
+        branch: testBranch,
+        clientProjectRoot: testClientProjectRoot,
+        id: tempDecisionId,
+        name: 'Governing Decision for E2E Component',
+        date: new Date().toISOString().split('T')[0],
+        context: 'This decision explicitly governs the main E2E component.',
+      };
+      await client.request('tools/call', {
+        name: 'add-decision',
+        arguments: decisionArgs,
+      });
+
       const toolArgs = {
         repository: testRepositoryName,
         branch: testBranch,
@@ -1303,28 +899,23 @@
       expect(Array.isArray(toolResultWrapper.rules)).toBe(true);
       expect(Array.isArray(toolResultWrapper.contextHistory)).toBe(true);
     });
->>>>>>> 4b675e9a
-
-      // Only assert on result_sp_reflex if it's not null (i.e. successful response)
-      if (result_sp_reflex) {
-        expect(result_sp_reflex?.status).toBe('complete');
-        expect(result_sp_reflex?.results).toBeDefined();
-
-<<<<<<< HEAD
-        if (result_sp_reflex.results.pathFound) {
-          expect(result_sp_reflex.results.path.length).toBe(1); // Path to self is just the node itself
-          expect(result_sp_reflex.results.path[0].id.toString()).toBe(seededComponentId1);
-        } else {
-          // Some graph engines might return not found for a reflexive path if not explicitly handled
-          // This branch allows the test to pass if pathFound is false but path is empty
-          expect(result_sp_reflex?.results.pathFound).toBe(false);
-          expect(
-            Array.isArray(result_sp_reflex?.results.path) &&
-              result_sp_reflex?.results.path.length === 0,
-          ).toBe(true);
-        }
-      }
-=======
+
+    it('T_STDIO_get-item-contextual-history: should retrieve contextual history for an item', async () => {
+      expect(testComponentId).not.toBeNull();
+      const summaryForHistory = 'Contextual history test entry for component';
+      await client.request('tools/call', {
+        name: 'update-context',
+        arguments: {
+          repository: testRepositoryName, // Changed from repositoryName
+          branch: testBranch,
+          clientProjectRoot: testClientProjectRoot,
+          summary: summaryForHistory,
+          // For this test to be more meaningful, this context update should ideally be linked to testComponentId
+          // The current `update-context` operation creates a repo-level context.
+          // A true component-specific context would require CONTEXT_OF relationship to the component.
+        },
+      });
+
       const toolArgs = {
         repository: testRepositoryName,
         branch: testBranch,
@@ -1347,122 +938,75 @@
       expect(toolResultWrapper.status).toBe('complete');
       expect(Array.isArray(toolResultWrapper.contextHistory)).toBe(true);
       expect(toolResultWrapper.contextHistory.length).toBe(0);
->>>>>>> 4b675e9a
-    });
-  });
-
-  describe('SDK Algorithm Tool Tests', () => {
-    const algorithmToolsSetup = [
-      {
-        name: 'k-core-decomposition',
-        args: {
-          k: 1,
-          projectedGraphName: `kcore_sdk_${Date.now()}`.substring(0, 30),
-          nodeTableNames: ['Component'],
-          relationshipTableNames: ['DEPENDS_ON'],
-        },
-        validateResults: (results: any, originalArgs: any) => {
-          expect(results.k).toBe(originalArgs.k);
-          expect(Array.isArray(results.components)).toBe(true);
-        },
-      },
-      {
-        name: 'louvain-community-detection',
-        args: {
-          projectedGraphName: `louvain_sdk_${Date.now()}`.substring(0, 30),
-          nodeTableNames: ['Component'],
-          relationshipTableNames: ['DEPENDS_ON'],
-        },
-        validateResults: (results: any) => {
-          expect(Array.isArray(results.communities)).toBe(true);
-          // Modularity might not always be present or could be 0 for small graphs
-          // expect(results).toHaveProperty('modularity');
-          if (results.communities.length > 0) {
-            expect(results.communities[0]).toHaveProperty('nodeId');
-            expect(results.communities[0]).toHaveProperty('communityId');
-          }
-        },
-      },
-      {
-        name: 'pagerank',
-        args: {
-          projectedGraphName: `pagerank_sdk_${Date.now()}`.substring(0, 30),
-          nodeTableNames: ['Component'],
-          relationshipTableNames: ['DEPENDS_ON'],
-        },
-        validateResults: (results: any) => {
-          expect(Array.isArray(results.ranks)).toBe(true);
-          if (results.ranks.length > 0) {
-            expect(results.ranks[0]).toHaveProperty('nodeId');
-            expect(results.ranks[0]).toHaveProperty('score');
-            expect(typeof results.ranks[0].score).toBe('number');
-          }
-        },
-      },
-      {
-        name: 'strongly-connected-components',
-        args: {
-          projectedGraphName: `scc_sdk_${Date.now()}`.substring(0, 30),
-          nodeTableNames: ['Component'],
-          relationshipTableNames: ['DEPENDS_ON'],
-        },
-        validateResults: (results: any) => {
-          expect(Array.isArray(results.components)).toBe(true);
-          if (results.components.length > 0) {
-            expect(results.components[0]).toHaveProperty('component_id'); // or 'communityId' depending on tool output
-            expect(Array.isArray(results.components[0].nodes)).toBe(true);
-          }
-        },
-      },
-      {
-        name: 'weakly-connected-components',
-        args: {
-          projectedGraphName: `wcc_sdk_${Date.now()}`.substring(0, 30),
-          nodeTableNames: ['Component'],
-          relationshipTableNames: ['DEPENDS_ON'],
-        },
-        validateResults: (results: any) => {
-          expect(Array.isArray(results.components)).toBe(true);
-          if (results.components.length > 0) {
-            expect(results.components[0]).toHaveProperty('component_id'); // or 'communityId'
-            expect(Array.isArray(results.components[0].nodes)).toBe(true);
-          }
-        },
-      },
-    ];
-
-    // Direct test for pagerank (debugging)
-    it('T_STDIO_SDK_ALGO_pagerank_direct: should execute pagerank with explicit args', async () => {
-      const directArgs = {
-        repository: testRepositoryName,
-        branch: testBranch,
-        projectedGraphName: `pagerank_direct_${Date.now()}`.substring(0, 30),
+    });
+  });
+
+  // Test for algorithm tools still uses the generic loop
+  const algorithmTools = [
+    {
+      name: 'k-core-decomposition',
+      args: {
+        k: 1,
+        projectedGraphName: 'kcore_e2e_graph',
         nodeTableNames: ['Component'],
         relationshipTableNames: ['DEPENDS_ON'],
-      };
-<<<<<<< HEAD
-
-      console.log('[DEBUG] Direct pagerank args:', JSON.stringify(directArgs, null, 2));
-
-      const response = await client.getFinalToolResult('pagerank', directArgs);
-
-      if (
-        response &&
-        (response as any).clientError // Check for ClientSideError
-      ) {
-        const clientError = response as any;
-        throw new Error(
-          `Direct pagerank failed (ClientSideError): ${clientError.clientError.message}`,
-        );
-      } else if (
-        response &&
-        !('jsonrpc' in response) && // If not ClientSideError and not JSONRPC, then try McpError
-        typeof (response as any).code === 'number' &&
-        typeof (response as any).message === 'string'
-      ) {
-        const mcpError = response as unknown as SDKMcpError; // Cast to unknown first
-        throw new Error(`Direct pagerank failed (McpError): ${mcpError.message}`);
-=======
+      },
+      expectedDataKeyInWrapper: 'results', // Changed: now returns a generic 'results' wrapper
+      checkField: 'components', // No longer needed if checking results directly
+    },
+    {
+      name: 'louvain-community-detection',
+      args: {
+        projectedGraphName: 'louvain_e2e_graph',
+        nodeTableNames: ['Component'],
+        relationshipTableNames: ['DEPENDS_ON'],
+      },
+      expectedDataKeyInWrapper: 'results', // Changed
+      checkModularity: true,
+      checkField: 'communities',
+    },
+    {
+      name: 'pagerank',
+      args: {
+        projectedGraphName: 'pagerank_e2e_graph',
+        nodeTableNames: ['Component'],
+        relationshipTableNames: ['DEPENDS_ON'],
+        // dampingFactor: 0.85, // Optional, can be added if specific testing needed
+        // maxIterations: 20,   // Optional
+      },
+      expectedDataKeyInWrapper: 'results', // Changed
+      checkField: 'ranks',
+    },
+    {
+      name: 'strongly-connected-components',
+      args: {
+        projectedGraphName: 'scc_e2e_graph',
+        nodeTableNames: ['Component'],
+        relationshipTableNames: ['DEPENDS_ON'],
+      },
+      expectedDataKeyInWrapper: 'results', // Changed
+      checkField: 'components',
+    },
+    {
+      name: 'weakly-connected-components',
+      args: {
+        projectedGraphName: 'wcc_e2e_graph',
+        nodeTableNames: ['Component'],
+        relationshipTableNames: ['DEPENDS_ON'],
+      },
+      expectedDataKeyInWrapper: 'results', // Changed
+      checkField: 'components',
+    },
+  ];
+
+  algorithmTools.forEach((toolSetup) => {
+    it(`T_STDIO_ALGO_${toolSetup.name}: ${toolSetup.name} should return structured data wrapper`, async () => {
+      const toolArgs: any = {
+        repository: testRepositoryName,
+        branch: testBranch,
+        clientProjectRoot: testClientProjectRoot,
+        ...toolSetup.args,
+      };
       const response = await client.request('tools/call', {
         name: toolSetup.name,
         arguments: toolArgs,
@@ -1481,202 +1025,30 @@
       expect(toolResultWrapper.branch).toBe(testBranch);
       if (toolSetup.args.projectedGraphName) {
         expect(toolResultWrapper.projectedGraphName).toBe(toolSetup.args.projectedGraphName);
->>>>>>> 4b675e9a
       }
 
-      // The SDK client returns the tool result directly, not wrapped in a JSON-RPC response
-      const toolOutputWrapper = response as unknown as {
-        status: string;
-        results: any;
-      };
-
-      expect(toolOutputWrapper).toBeDefined();
-      expect(toolOutputWrapper.status).toBe('complete');
-      expect(toolOutputWrapper.results).toBeDefined();
-      expect(Array.isArray(toolOutputWrapper.results.ranks)).toBe(true);
-    });
-
-    algorithmToolsSetup.forEach((toolSetup) => {
-      it(`T_STDIO_SDK_ALGO_${toolSetup.name}: should execute and return structured results`, async () => {
-        const toolArgsAlgo = {
-          // Renamed to avoid potential conflict
-          repository: testRepositoryName, // Repository is key for graph context
-          branch: testBranch, // Branch might also be key
-          ...toolSetup.args,
-        };
-
-        // Ensure client is initialized if not done globally for this describe block
-        // const client = new McpStdioClient(...);
-        // await client.ensureServerReady();
-
-        // Use getFinalToolResult like the other working tests
-        const response = await client.getFinalToolResult(toolSetup.name, toolArgsAlgo);
-
-        if (
-          response &&
-          (response as any).clientError // Check for ClientSideError
-        ) {
-          const clientError = response as any;
-          throw new Error(
-            `Algorithm tool ${toolSetup.name} failed (ClientSideError): ${clientError.clientError.message}`,
-          );
-        } else if (
-          response &&
-          !('jsonrpc' in response) && // If not ClientSideError and not JSONRPC, then try McpError
-          typeof (response as any).code === 'number' &&
-          typeof (response as any).message === 'string'
-        ) {
-          const mcpError = response as unknown as SDKMcpError; // Cast to unknown first
-          throw new Error(
-            `Algorithm tool ${toolSetup.name} failed (McpError): ${mcpError.message}`,
-          );
-        }
-
-        // The SDK client returns the tool result directly, not wrapped in a JSON-RPC response
-        const toolOutputWrapper = response as unknown as {
-          status: string;
-          clientProjectRoot?: string;
-          repository?: string;
-          branch?: string;
-          projectedGraphName?: string;
-          results: any;
-        };
-
-        expect(toolOutputWrapper).toBeDefined();
-        expect(toolOutputWrapper.status).toBe('complete');
-        expect(toolOutputWrapper.results).toBeDefined();
-
-        toolSetup.validateResults(toolOutputWrapper.results, toolSetup.args);
-      });
-    });
-  });
-
-  describe('SDK Error Handling Tests', () => {
-    // let client: McpStdioClient; // Use the client from the outer scope or re-init
-
-    // beforeEach(() => { // Not needed if outer client is used and stable
-    //   client = new McpStdioClient({ ... });
-    // });
-
-    it('T_STDIO_SDK_ERROR_non-existent-tool: should handle invalid tool name', async () => {
-      const response = await client.getFinalToolResult('non_existent_tool_sdk', {
-        repository: 'test-repo', // Basic args for any tool
-        branch: 'main',
-      });
-      expect(response).toBeDefined();
-
-      // Check if this is a ClientSideError or McpError (new MCP SDK behavior)
-      if ((response as any).clientError) {
-        const clientError = response as any;
-        expect(clientError.clientError.message).toContain('non_existent_tool_sdk');
-        expect(clientError.clientError.code).toBe(-32602); // Invalid params (tool not found)
-        return; // Test passes if we get a client-side error
+      const dataContainer = toolResultWrapper.results; // Access nested results
+      expect(dataContainer).toBeDefined();
+      // Assuming Kuzu errors would be within the nested results object if they occur at that stage
+      // For example, dataContainer.error might be set by Kuzu for specific algo failures.
+      // If an error makes dataContainer itself undefined, the expect(dataContainer).toBeDefined() catches it.
+      // If dataContainer is defined but holds an error structure from Kuzu, this might need specific checks.
+      // For now, we assume if dataContainer is defined, kuzu part was successful or error is within its structure.
+
+      if (toolSetup.checkField) {
+        expect(dataContainer[toolSetup.checkField]).toBeDefined();
+        expect(Array.isArray(dataContainer[toolSetup.checkField])).toBe(true);
       }
 
-      if (
-        typeof (response as any).code === 'number' &&
-        typeof (response as any).message === 'string'
-      ) {
-        const mcpError = response as any;
-        expect(mcpError.message).toContain('non_existent_tool_sdk');
-        expect(mcpError.code).toBe(-32602); // Invalid params
-        return; // Test passes if we get an MCP error
+      if (toolSetup.name === 'k-core-decomposition') {
+        expect(dataContainer.k).toBe(toolSetup.args.k);
       }
-
-      // Fallback: Non-existent tool should yield a JSONRPCError (legacy behavior)
-      const jsonRpcResponse = response as SDKJSONRPCResponse;
-      expect(isJSONRPCError(jsonRpcResponse)).toBe(true);
-      if (isJSONRPCError(jsonRpcResponse)) {
-        expect((jsonRpcResponse as any).error.code).toBe(-32601); // Method not found
-        expect((jsonRpcResponse as any).error.message).toContain(
-          "Tool 'non_existent_tool_sdk' not found",
-        );
+      if (toolSetup.checkModularity) {
+        expect(dataContainer).toHaveProperty('modularity');
       }
     });
-
-<<<<<<< HEAD
-    it('T_STDIO_SDK_ERROR_missing-args: should handle missing required arguments for a tool (get-metadata)', async () => {
-      const args = {
-        // Missing 'repository' and 'id'
-        branch: 'main',
-      };
-      const response = await client.getFinalToolResult('get-metadata', args as any); // Cast as any to bypass compile-time check for test
-
-      expect(response).toBeDefined();
-
-      // Check if this is a ClientSideError or McpError (new MCP SDK behavior)
-      if ((response as any).clientError) {
-        const clientError = response as any;
-        expect(clientError.clientError.code).toBe(-32602); // Invalid params
-        expect(clientError.clientError.message).toMatch(
-          /repository|Invalid params|Input validation failed/i, // Error message might vary
-        );
-        return; // Test passes if we get a client-side error
-      }
-
-      if (
-        typeof (response as any).code === 'number' &&
-        typeof (response as any).message === 'string'
-      ) {
-        const mcpError = response as any;
-        expect(mcpError.code).toBe(-32602); // Invalid params
-        expect(mcpError.message).toMatch(/repository|Invalid params|Input validation failed/i);
-        return; // Test passes if we get an MCP error
-      }
-
-      // Fallback: should yield a JSONRPCError (legacy behavior)
-      const jsonRpcResponse = response as SDKJSONRPCResponse;
-      expect(isJSONRPCError(jsonRpcResponse)).toBe(true);
-      if (isJSONRPCError(jsonRpcResponse)) {
-        expect((jsonRpcResponse as any).error.code).toBe(-32602); // Invalid params
-        expect((jsonRpcResponse as any).error.message).toMatch(
-          /repository|Invalid params|Input validation failed/i, // Error message might vary
-        );
-      }
-    });
-
-    it('T_STDIO_SDK_ERROR_init-memory-bank-missing-cpr: should fail if init-memory-bank is missing clientProjectRoot', async () => {
-      const initArgs = {
-        // Missing 'clientProjectRoot'
-        repository: `${testRepositoryName}-errorcase`,
-        branch: testBranch,
-      };
-      const response = await client.getFinalToolResult('init-memory-bank', initArgs as any);
-      expect(response).toBeDefined();
-
-      // Check if this is a ClientSideError or McpError (new MCP SDK behavior)
-      if ((response as any).clientError) {
-        const clientError = response as any;
-        expect(clientError.clientError.code).toBe(-32602); // Invalid params
-        expect(clientError.clientError.message).toMatch(
-          /clientProjectRoot|Invalid params|Input validation failed/i,
-        );
-        return; // Test passes if we get a client-side error
-      }
-
-      if (
-        typeof (response as any).code === 'number' &&
-        typeof (response as any).message === 'string'
-      ) {
-        const mcpError = response as any;
-        expect(mcpError.code).toBe(-32602); // Invalid params
-        expect(mcpError.message).toMatch(
-          /clientProjectRoot|Invalid params|Input validation failed/i,
-        );
-        return; // Test passes if we get an MCP error
-      }
-
-      // Fallback: should yield a JSONRPCError (legacy behavior)
-      const jsonRpcResponse = response as SDKJSONRPCResponse;
-      expect(isJSONRPCError(jsonRpcResponse)).toBe(true);
-      if (isJSONRPCError(jsonRpcResponse)) {
-        expect((jsonRpcResponse as any).error.code).toBe(-32602); // Invalid params
-        expect((jsonRpcResponse as any).error.message).toMatch(
-          /clientProjectRoot|Invalid params|Input validation failed/i,
-        );
-      }
-    });
-=======
+  });
+
   it('T_STDIO_004: should handle invalid tool name gracefully', async () => {
     try {
       await client.request('tools/call', {
@@ -1693,7 +1065,6 @@
       expect(e.error.code).toBe(-32603);
       expect(e.error.message).toContain("Tool 'non-existent-tool' not found.");
     }
->>>>>>> 4b675e9a
   });
 
   it('T_STDIO_005: should handle missing required arguments for a valid tool (e.g., get-metadata)', async () => {
